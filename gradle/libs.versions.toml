--- conflicted
+++ resolved
@@ -34,13 +34,8 @@
 kotlinx-serialization = "1.9.0"
 ksp = "2.2.0-2.0.2"
 ktfmt = "0.56"
-<<<<<<< HEAD
 ktor = "3.2.1"
-okhttp = "5.0.0-alpha.17"
-=======
-ktor = "3.2.0"
 okhttp = "5.0.0"
->>>>>>> 46e2819e
 okio = "3.15.0"
 pluginId = "dev.zacsweers.metro.compiler"
 wire = "5.3.3"
