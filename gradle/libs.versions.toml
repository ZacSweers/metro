# Copyright (C) 2021 Zac Sweers
#
# Licensed under the Apache License, Version 2.0 (the "License");
# you may not use this file except in compliance with the License.
# You may obtain a copy of the License at
#
# https://www.apache.org/licenses/LICENSE-2.0
#
# Unless required by applicable law or agreed to in writing, software
# distributed under the License is distributed on an "AS IS" BASIS,
# WITHOUT WARRANTIES OR CONDITIONS OF ANY KIND, either express or implied.
# See the License for the specific language governing permissions and
# limitations under the License.

[versions]
agp = "8.10.1"
androidx-lint-gradle = "1.0.0-alpha05"
anvil = "0.4.1"
atomicfu = "0.27.0"
autoService = "1.1.1"
circuit = "0.28.1"
classgraph = "4.8.179"
compose-jb = "1.8.1"
dagger = "2.56.2"
gjf = "1.27.0"
jdk = "23"
junit5 = "5.13.1"
jvmTarget = "11"
kct = "0.7.1"
kotlin = "2.2.0-RC2"
kotlinInject = "0.8.0"
kotlinInject-anvil = "0.1.6"
kotlinx-coroutines = "1.10.2"
kotlinx-serialization = "1.8.1"
<<<<<<< HEAD
ksp = "2.2.0-RC2-2.0.1"
ktfmt = "0.55"
=======
ksp = "2.1.21-2.0.2"
ktfmt = "0.54"
>>>>>>> a672ec4b
ktor = "3.1.3"
okhttp = "5.0.0-alpha.16"
okio = "3.12.0"
pluginId = "dev.zacsweers.metro.compiler"
wire = "5.3.3"

[plugins]
android-application = { id = "com.android.application", version.ref = "agp" }
android-library = { id = "com.android.library", version.ref = "agp" }
android-lint = { id = "com.android.lint", version.ref = "agp" }
anvil = { id = "dev.zacsweers.anvil", version.ref = "anvil" }
atomicfu = { id = "org.jetbrains.kotlinx.atomicfu", version.ref = "atomicfu" }
compose = { id = "org.jetbrains.compose", version.ref = "compose-jb" }
kotlin-jvm = { id = "org.jetbrains.kotlin.jvm", version.ref = "kotlin" }
kotlin-android = { id = "org.jetbrains.kotlin.android", version.ref = "kotlin" }
kotlin-multiplatform = { id = "org.jetbrains.kotlin.multiplatform", version.ref = "kotlin" }
kotlin-kapt = { id = "org.jetbrains.kotlin.kapt", version.ref = "kotlin" }
kotlin-plugin-compose = { id = "org.jetbrains.kotlin.plugin.compose", version.ref = "kotlin" }
kotlin-plugin-serialization = { id = "org.jetbrains.kotlin.plugin.serialization", version.ref = "kotlin" }
binaryCompatibilityValidator = { id = "org.jetbrains.kotlinx.binary-compatibility-validator", version = "0.17.0" }
buildConfig = { id = "com.github.gmazzo.buildconfig", version = "5.6.5" }
dokka = { id = "org.jetbrains.dokka", version = "2.0.0" }
ksp = { id = "com.google.devtools.ksp", version.ref = "ksp" }
mavenPublish = { id = "com.vanniktech.maven.publish", version = "0.32.0" }
poko = { id = "dev.drewhamilton.poko", version = "0.18.7" }
shadow = { id = "com.gradleup.shadow", version = "9.0.0-beta15" }
spotless = { id = "com.diffplug.spotless", version = "7.0.4" }
testkit = { id = "com.autonomousapps.testkit", version = "0.13" }
wire = { id = "com.squareup.wire", version.ref = "wire" }

[libraries]
androidx-activity = "androidx.activity:activity-compose:1.10.1"
androidx-appcompat = "androidx.appcompat:appcompat:1.7.1"
androidx-compose-material3 = "androidx.compose.material3:material3:1.3.2"
androidx-compose-materialNavigation = "androidx.compose.material:material-navigation:1.8.2"
androidx-core = "androidx.core:core-ktx:1.16.0"
androidx-fragment = "androidx.fragment:fragment-ktx:1.8.8"
androidx-lifecycle-runtime-compose = "androidx.lifecycle:lifecycle-runtime-compose:2.9.1"
androidx-lint-gradle = {  module = "androidx.lint:lint-gradle", version.ref = "androidx-lint-gradle" }
androidx-material3 = "com.google.android.material:material:1.12.0"
androidx-navigationCompose = "androidx.navigation:navigation-compose:2.9.0"
androidx-viewmodel = "androidx.lifecycle:lifecycle-viewmodel-ktx:2.9.1"

anvil-annotations = { module = "dev.zacsweers.anvil:annotations", version.ref = "anvil" }
anvil-annotations-optional = { module = "dev.zacsweers.anvil:annotations-optional", version.ref = "anvil" }

autoService = { module = "com.google.auto.service:auto-service-annotations", version.ref = "autoService" }
autoService-ksp = { module = "dev.zacsweers.autoservice:auto-service-ksp", version = "1.2.0" }

atomicfu = { module = "org.jetbrains.kotlinx:atomicfu", version.ref = "atomicfu" }

classgraph = { module = "io.github.classgraph:classgraph", version.ref = "classgraph" }
clikt = "com.github.ajalt.clikt:clikt:5.0.3"

circuit-codegen = { module = "com.slack.circuit:circuit-codegen", version.ref = "circuit" }
circuit-foundation = { module = "com.slack.circuit:circuit-foundation", version.ref = "circuit" }
circuit-runtime = { module = "com.slack.circuit:circuit-runtime", version.ref = "circuit" }
circuit-codegenAnnotations = { module = "com.slack.circuit:circuit-codegen-annotations", version.ref = "circuit" }

compose-foundation = { module = "org.jetbrains.compose.foundation:foundation", version.ref = "compose-jb" }
compose-materialIcons = { module = "org.jetbrains.compose.material:material-icons-core", version = "1.7.3" }
compose-material3 = { module = "org.jetbrains.compose.material3:material3", version.ref = "compose-jb" }
compose-runtime = { module = "org.jetbrains.compose.runtime:runtime", version.ref = "compose-jb" }
compose-ui = { module = "org.jetbrains.compose.ui:ui", version.ref = "compose-jb" }

coroutines = { module = "org.jetbrains.kotlinx:kotlinx-coroutines-core", version.ref = "kotlinx-coroutines" }
coroutines-test = { module = "org.jetbrains.kotlinx:kotlinx-coroutines-test", version.ref = "kotlinx-coroutines" }

dagger-runtime = { module = "com.google.dagger:dagger", version.ref = "dagger" }
dagger-compiler = { module = "com.google.dagger:dagger-compiler", version.ref = "dagger" }

kotlinInject-compiler = { module = "me.tatarka.inject:kotlin-inject-compiler-ksp", version.ref = "kotlinInject" }
kotlinInject-runtime = { module = "me.tatarka.inject:kotlin-inject-runtime", version.ref = "kotlinInject" }
kotlinInject-anvil-compiler = { module = "software.amazon.lastmile.kotlin.inject.anvil:compiler", version.ref = "kotlinInject-anvil" }
kotlinInject-anvil-runtime = { module = "software.amazon.lastmile.kotlin.inject.anvil:runtime", version.ref = "kotlinInject-anvil" }
kotlinInject-anvil-runtime-optional = { module = "software.amazon.lastmile.kotlin.inject.anvil:runtime-optional", version.ref = "kotlinInject-anvil" }

kotlin-bom = { module = "org.jetbrains.kotlin:kotlin-bom", version.ref = "kotlin" }
kotlin-annotationsJvm = { module = "org.jetbrains.kotlin:kotlin-annotations-jvm", version.ref = "kotlin" }
kotlin-compiler = { module = "org.jetbrains.kotlin:kotlin-compiler", version.ref = "kotlin" }
kotlin-compilerEmbeddable = { module = "org.jetbrains.kotlin:kotlin-compiler-embeddable", version.ref = "kotlin" }
kotlin-compilerTestFramework = { module = "org.jetbrains.kotlin:kotlin-compiler-internal-test-framework", version.ref = "kotlin" }
kotlin-reflect = { module = "org.jetbrains.kotlin:kotlin-reflect", version.ref = "kotlin" }
kotlin-gradlePlugin = { module = "org.jetbrains.kotlin:kotlin-gradle-plugin", version.ref = "kotlin" }
kotlin-gradlePlugin-api = { module = "org.jetbrains.kotlin:kotlin-gradle-plugin-api", version.ref = "kotlin" }
kotlin-aptEmbeddable = { module = "org.jetbrains.kotlin:kotlin-annotation-processing-embeddable", version.ref = "kotlin" }
kotlin-stdlib = { module = "org.jetbrains.kotlin:kotlin-stdlib", version.ref = "kotlin" }
kotlin-scriptRuntime = { module = "org.jetbrains.kotlin:kotlin-script-runtime", version.ref = "kotlin" }
kotlin-test = { module = "org.jetbrains.kotlin:kotlin-test", version.ref = "kotlin" }
kotlin-testJunit5 = { module = "org.jetbrains.kotlin:kotlin-test-junit5", version.ref = "kotlin" }

kotlinx-serialization-json = { module = "org.jetbrains.kotlinx:kotlinx-serialization-json", version.ref = "kotlinx-serialization" }
kotlinx-serialization-json-okio = { module = "org.jetbrains.kotlinx:kotlinx-serialization-json-okio", version.ref = "kotlinx-serialization" }
kotlinx-datetime = "org.jetbrains.kotlinx:kotlinx-datetime:0.6.2"

# Only present to trigger automatic renovate updates
ktfmt = { module = "com.facebook:ktfmt", version.ref = "ktfmt" }
gjf = { module = "com.google.googlejavaformat:google-java-format", version.ref = "gjf" }

ktor-client = { module = "io.ktor:ktor-client-core", version.ref = "ktor" }
ktor-client-contentNegotiation = { module = "io.ktor:ktor-client-content-negotiation", version.ref = "ktor" }
ktor-client-engine-okhttp = { module = "io.ktor:ktor-client-okhttp", version.ref = "ktor" }
ktor-client-auth = { module = "io.ktor:ktor-client-auth", version.ref = "ktor" }
ktor-client-engine-js = { module = "io.ktor:ktor-client-js", version.ref = "ktor" }
ktor-serialization-json = { module = "io.ktor:ktor-serialization-kotlinx-json", version.ref = "ktor" }

okhttp = { module = "com.squareup.okhttp3:okhttp", version.ref = "okhttp" }
okhttp-loggingInterceptor = { module = "com.squareup.okhttp3:logging-interceptor", version.ref = "okhttp" }

okio = { module = "com.squareup.okio:okio", version.ref = "okio" }
okio-fakefilesystem = { module = "com.squareup.okio:okio-fakefilesystem", version.ref = "okio" }

picnic = "com.jakewharton.picnic:picnic:0.7.0"

slf4jNop = "org.slf4j:slf4j-nop:2.0.17"

junit = { module = "junit:junit", version = "4.13.2" }
junit-jupiter = { module = "org.junit.jupiter:junit-jupiter", version.ref = "junit5" }
junit-jupiter-api = { module = "org.junit.jupiter:junit-jupiter-api", version.ref = "junit5" }
junit-jupiter-engine = { module = "org.junit.jupiter:junit-jupiter-engine", version.ref = "junit5" }
ksp-symbolProcessing = { module = "com.google.devtools.ksp:symbol-processing", version.ref = "ksp" }
ksp-symbolProcessing-api = { module = "com.google.devtools.ksp:symbol-processing-api", version.ref = "ksp" }
ksp-symbolProcessing-commonDeps = { module = "com.google.devtools.ksp:symbol-processing-common-deps", version.ref = "ksp" }
ksp-symbolProcessing-aaEmbeddable = { module = "com.google.devtools.ksp:symbol-processing-aa-embeddable", version.ref = "ksp" }
testkit-support = { module =  "com.autonomousapps:gradle-testkit-support", version = "0.18"}
testkit-truth = { module =  "com.autonomousapps:gradle-testkit-truth", version = "1.6.1"}
truth = { module = "com.google.truth:truth", version = "1.4.4" }
kct = { module = "dev.zacsweers.kctfork:core", version.ref = "kct" }
kct-ksp = { module = "dev.zacsweers.kctfork:ksp", version.ref = "kct" }

wire-runtime = { module = "com.squareup.wire:wire-runtime-jvm", version.ref = "wire" }<|MERGE_RESOLUTION|>--- conflicted
+++ resolved
@@ -32,13 +32,8 @@
 kotlinInject-anvil = "0.1.6"
 kotlinx-coroutines = "1.10.2"
 kotlinx-serialization = "1.8.1"
-<<<<<<< HEAD
-ksp = "2.2.0-RC2-2.0.1"
+ksp = "2.2.0-RC2-2.0.2"
 ktfmt = "0.55"
-=======
-ksp = "2.1.21-2.0.2"
-ktfmt = "0.54"
->>>>>>> a672ec4b
 ktor = "3.1.3"
 okhttp = "5.0.0-alpha.16"
 okio = "3.12.0"
