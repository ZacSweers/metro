--- conflicted
+++ resolved
@@ -32,15 +32,9 @@
 kotlinInject-anvil = "0.1.6"
 kotlinx-coroutines = "1.10.2"
 kotlinx-serialization = "1.8.1"
-<<<<<<< HEAD
 ksp = "2.2.0-RC2-2.0.1"
 ktfmt = "0.55"
-ktor = "3.1.3"
-=======
-ksp = "2.1.21-2.0.2"
-ktfmt = "0.54"
 ktor = "3.2.0"
->>>>>>> 562f1180
 okhttp = "5.0.0-alpha.16"
 okio = "3.13.0"
 pluginId = "dev.zacsweers.metro.compiler"
