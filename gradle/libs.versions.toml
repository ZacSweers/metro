--- conflicted
+++ resolved
@@ -27,20 +27,12 @@
 junit5 = "5.13.4"
 jvmTarget = "11"
 kct = "0.8.0"
-<<<<<<< HEAD
 kotlin = "2.2.20-Beta2"
-=======
-kotlin = "2.2.10"
->>>>>>> 1321abbb
 kotlinInject = "0.8.0"
 kotlinInject-anvil = "0.1.6"
 kotlinx-coroutines = "1.10.2"
 kotlinx-serialization = "1.9.0"
-<<<<<<< HEAD
 ksp = "2.2.20-Beta1-2.0.2"
-=======
-ksp = "2.2.10-2.0.2"
->>>>>>> 1321abbb
 ktfmt = "0.56"
 ktor = "3.2.2"
 okhttp = "5.1.0"
