# Copyright (C) 2024 Zac Sweers
#
# Licensed under the Apache License, Version 2.0 (the "License");
# you may not use this file except in compliance with the License.
# You may obtain a copy of the License at
#
# https://www.apache.org/licenses/LICENSE-2.0
#
# Unless required by applicable law or agreed to in writing, software
# distributed under the License is distributed on an "AS IS" BASIS,
# WITHOUT WARRANTIES OR CONDITIONS OF ANY KIND, either express or implied.
# See the License for the specific language governing permissions and
# limitations under the License.

[versions]
agp = "8.13.1"
androidx-lifecycle = "2.10.0"
androidx-lint-gradle = "1.0.0-alpha05"
anvil = "0.5.0"
atomicfu = "0.29.0"
autoService = "1.1.1"
circuit = "0.30.0"
classgraph = "4.8.184"
compose-jb = "1.9.3"
dagger = "2.57.2"
gjf = "1.32.0"
jdk = "24"
junit5 = "6.0.1"
jvmTarget = "11"
<<<<<<< HEAD
compilerJvmTarget = "21"
kct = "0.11.0"
=======
kct = "0.11.1"
>>>>>>> f14be3d1
kotlin = "2.2.20"
kotlinInject = "0.8.0"
kotlinInject-anvil = "0.1.6"
kotlinx-coroutines = "1.10.2"
kotlinx-serialization = "1.9.0"
ksp = "2.3.3"
ktfmt = "0.59"
ktor = "3.3.2"
okhttp = "5.3.2"
okio = "3.16.4"
pluginId = "dev.zacsweers.metro.compiler"
poko = "0.20.2"
wire = "5.4.0"

[plugins]
android-application = { id = "com.android.application", version.ref = "agp" }
android-library = { id = "com.android.library", version.ref = "agp" }
android-lint = { id = "com.android.lint", version.ref = "agp" }
anvil = { id = "dev.zacsweers.anvil", version.ref = "anvil" }
atomicfu = { id = "org.jetbrains.kotlinx.atomicfu", version.ref = "atomicfu" }
compose = { id = "org.jetbrains.compose", version.ref = "compose-jb" }
kotlin-jvm = { id = "org.jetbrains.kotlin.jvm", version.ref = "kotlin" }
kotlin-android = { id = "org.jetbrains.kotlin.android", version.ref = "kotlin" }
kotlin-multiplatform = { id = "org.jetbrains.kotlin.multiplatform", version.ref = "kotlin" }
kotlin-kapt = { id = "org.jetbrains.kotlin.kapt", version.ref = "kotlin" }
kotlin-plugin-compose = { id = "org.jetbrains.kotlin.plugin.compose", version.ref = "kotlin" }
kotlin-plugin-serialization = { id = "org.jetbrains.kotlin.plugin.serialization", version.ref = "kotlin" }
binaryCompatibilityValidator = { id = "org.jetbrains.kotlinx.binary-compatibility-validator", version = "0.18.1" }
buildConfig = { id = "com.github.gmazzo.buildconfig", version = "6.0.5" }
dokka = { id = "org.jetbrains.dokka", version = "2.1.0" }
ksp = { id = "com.google.devtools.ksp", version.ref = "ksp" }
mavenPublish = { id = "com.vanniktech.maven.publish", version = "0.35.0" }
poko = { id = "dev.drewhamilton.poko", version.ref = "poko" }
shadow = { id = "com.gradleup.shadow", version = "9.2.2" }
spotless = { id = "com.diffplug.spotless", version = "8.1.0" }
testkit = { id = "com.autonomousapps.testkit", version = "0.17" }
wire = { id = "com.squareup.wire", version.ref = "wire" }

[libraries]
androidx-activity = "androidx.activity:activity-compose:1.12.0"
androidx-appcompat = "androidx.appcompat:appcompat:1.7.1"
androidx-compose-material3 = "androidx.compose.material3:material3:1.4.0"
androidx-compose-materialNavigation = "androidx.compose.material:material-navigation:1.9.5"
androidx-core = "androidx.core:core-ktx:1.17.0"
androidx-fragment = "androidx.fragment:fragment-ktx:1.8.9"
androidx-lifecycle-runtime-compose = { module = "androidx.lifecycle:lifecycle-runtime-compose", version.ref = "androidx-lifecycle" }
androidx-lint-gradle = { module = "androidx.lint:lint-gradle", version.ref = "androidx-lint-gradle" }
androidx-material3 = "com.google.android.material:material:1.13.0"
androidx-navigationCompose = "androidx.navigation:navigation-compose:2.9.6"
androidx-viewmodel = { module = "androidx.lifecycle:lifecycle-viewmodel", version.ref = "androidx-lifecycle" }
androidx-work = "androidx.work:work-runtime:2.11.0"

anvil-annotations = { module = "dev.zacsweers.anvil:annotations", version.ref = "anvil" }
anvil-annotations-optional = { module = "dev.zacsweers.anvil:annotations-optional", version.ref = "anvil" }
anvil-kspCompiler = { module = "dev.zacsweers.anvil:compiler", version.ref = "anvil" }

autoService = { module = "com.google.auto.service:auto-service-annotations", version.ref = "autoService" }
autoService-ksp = { module = "dev.zacsweers.autoservice:auto-service-ksp", version = "1.2.0" }

atomicfu = { module = "org.jetbrains.kotlinx:atomicfu", version.ref = "atomicfu" }

classgraph = { module = "io.github.classgraph:classgraph", version.ref = "classgraph" }
clikt = "com.github.ajalt.clikt:clikt:5.0.3"

circuit-codegen = { module = "com.slack.circuit:circuit-codegen", version.ref = "circuit" }
circuit-foundation = { module = "com.slack.circuit:circuit-foundation", version.ref = "circuit" }
circuit-runtime = { module = "com.slack.circuit:circuit-runtime", version.ref = "circuit" }
circuit-codegenAnnotations = { module = "com.slack.circuit:circuit-codegen-annotations", version.ref = "circuit" }

compose-foundation = { module = "org.jetbrains.compose.foundation:foundation", version.ref = "compose-jb" }
compose-materialIcons = { module = "org.jetbrains.compose.material:material-icons-core", version = "1.7.3" }
compose-material3 = { module = "org.jetbrains.compose.material3:material3", version = "1.9.0" }
compose-runtime = { module = "org.jetbrains.compose.runtime:runtime", version.ref = "compose-jb" }
compose-ui = { module = "org.jetbrains.compose.ui:ui", version.ref = "compose-jb" }

coroutines = { module = "org.jetbrains.kotlinx:kotlinx-coroutines-core", version.ref = "kotlinx-coroutines" }
coroutines-test = { module = "org.jetbrains.kotlinx:kotlinx-coroutines-test", version.ref = "kotlinx-coroutines" }

dagger-runtime = { module = "com.google.dagger:dagger", version.ref = "dagger" }
dagger-compiler = { module = "com.google.dagger:dagger-compiler", version.ref = "dagger" }

guice = "com.google.inject:guice:7.0.0"
guice-assistedInject = "com.google.inject.extensions:guice-assistedinject:7.0.0"

javaxInject = "javax.inject:javax.inject:1"
jakartaInject = "jakarta.inject:jakarta.inject-api:2.0.1"

kotlinInject-compiler = { module = "me.tatarka.inject:kotlin-inject-compiler-ksp", version.ref = "kotlinInject" }
kotlinInject-runtime = { module = "me.tatarka.inject:kotlin-inject-runtime", version.ref = "kotlinInject" }
kotlinInject-anvil-compiler = { module = "software.amazon.lastmile.kotlin.inject.anvil:compiler", version.ref = "kotlinInject-anvil" }
kotlinInject-anvil-runtime = { module = "software.amazon.lastmile.kotlin.inject.anvil:runtime", version.ref = "kotlinInject-anvil" }
kotlinInject-anvil-runtime-optional = { module = "software.amazon.lastmile.kotlin.inject.anvil:runtime-optional", version.ref = "kotlinInject-anvil" }

kotlin-bom = { module = "org.jetbrains.kotlin:kotlin-bom", version.ref = "kotlin" }
kotlin-annotationsJvm = { module = "org.jetbrains.kotlin:kotlin-annotations-jvm", version.ref = "kotlin" }
kotlin-compiler = { module = "org.jetbrains.kotlin:kotlin-compiler", version.ref = "kotlin" }
kotlin-compilerEmbeddable = { module = "org.jetbrains.kotlin:kotlin-compiler-embeddable", version.ref = "kotlin" }
kotlin-compilerTestFramework = { module = "org.jetbrains.kotlin:kotlin-compiler-internal-test-framework", version.ref = "kotlin" }
kotlin-reflect = { module = "org.jetbrains.kotlin:kotlin-reflect", version.ref = "kotlin" }
kotlin-gradlePlugin = { module = "org.jetbrains.kotlin:kotlin-gradle-plugin", version.ref = "kotlin" }
kotlin-gradlePlugin-api = { module = "org.jetbrains.kotlin:kotlin-gradle-plugin-api", version.ref = "kotlin" }
kotlin-aptEmbeddable = { module = "org.jetbrains.kotlin:kotlin-annotation-processing-embeddable", version.ref = "kotlin" }
kotlin-stdlib = { module = "org.jetbrains.kotlin:kotlin-stdlib", version.ref = "kotlin" }
kotlin-scriptRuntime = { module = "org.jetbrains.kotlin:kotlin-script-runtime", version.ref = "kotlin" }
kotlin-test = { module = "org.jetbrains.kotlin:kotlin-test", version.ref = "kotlin" }
kotlin-testJunit5 = { module = "org.jetbrains.kotlin:kotlin-test-junit5", version.ref = "kotlin" }

kotlinx-serialization-json = { module = "org.jetbrains.kotlinx:kotlinx-serialization-json", version.ref = "kotlinx-serialization" }
kotlinx-serialization-json-okio = { module = "org.jetbrains.kotlinx:kotlinx-serialization-json-okio", version.ref = "kotlinx-serialization" }
kotlinx-datetime = "org.jetbrains.kotlinx:kotlinx-datetime:0.7.1-0.6.x-compat"

# Only present to trigger automatic renovate updates
ktfmt = { module = "com.facebook:ktfmt", version.ref = "ktfmt" }
gjf = { module = "com.google.googlejavaformat:google-java-format", version.ref = "gjf" }

ktor-client = { module = "io.ktor:ktor-client-core", version.ref = "ktor" }
ktor-client-contentNegotiation = { module = "io.ktor:ktor-client-content-negotiation", version.ref = "ktor" }
ktor-client-engine-okhttp = { module = "io.ktor:ktor-client-okhttp", version.ref = "ktor" }
ktor-client-auth = { module = "io.ktor:ktor-client-auth", version.ref = "ktor" }
ktor-client-engine-js = { module = "io.ktor:ktor-client-js", version.ref = "ktor" }
ktor-serialization-json = { module = "io.ktor:ktor-serialization-kotlinx-json", version.ref = "ktor" }

okhttp = { module = "com.squareup.okhttp3:okhttp", version.ref = "okhttp" }
okhttp-loggingInterceptor = { module = "com.squareup.okhttp3:logging-interceptor", version.ref = "okhttp" }

okio = { module = "com.squareup.okio:okio", version.ref = "okio" }
okio-fakefilesystem = { module = "com.squareup.okio:okio-fakefilesystem", version.ref = "okio" }

picnic = "com.jakewharton.picnic:picnic:0.7.0"

poko-annotations = { module = "dev.drewhamilton.poko:poko-annotations", version.ref = "poko" }

slf4jNop = "org.slf4j:slf4j-nop:2.0.17"

junit = { module = "junit:junit", version = "4.13.2" }
junit-jupiter = { module = "org.junit.jupiter:junit-jupiter", version.ref = "junit5" }
junit-jupiter-api = { module = "org.junit.jupiter:junit-jupiter-api", version.ref = "junit5" }
junit-jupiter-engine = { module = "org.junit.jupiter:junit-jupiter-engine", version.ref = "junit5" }
ksp-symbolProcessing = { module = "com.google.devtools.ksp:symbol-processing", version.ref = "ksp" }
ksp-symbolProcessing-api = { module = "com.google.devtools.ksp:symbol-processing-api", version.ref = "ksp" }
ksp-symbolProcessing-commonDeps = { module = "com.google.devtools.ksp:symbol-processing-common-deps", version.ref = "ksp" }
ksp-symbolProcessing-aaEmbeddable = { module = "com.google.devtools.ksp:symbol-processing-aa-embeddable", version.ref = "ksp" }
testkit-support = { module =  "com.autonomousapps:gradle-testkit-support", version = "0.22"}
testkit-truth = { module =  "com.autonomousapps:gradle-testkit-truth", version = "1.6.1"}
truth = { module = "com.google.truth:truth", version = "1.4.5" }
kct = { module = "dev.zacsweers.kctfork:core", version.ref = "kct" }
kct-ksp = { module = "dev.zacsweers.kctfork:ksp", version.ref = "kct" }

wire-runtime = { module = "com.squareup.wire:wire-runtime-jvm", version.ref = "wire" }<|MERGE_RESOLUTION|>--- conflicted
+++ resolved
@@ -21,18 +21,14 @@
 autoService = "1.1.1"
 circuit = "0.30.0"
 classgraph = "4.8.184"
+compilerJvmTarget = "21"
 compose-jb = "1.9.3"
 dagger = "2.57.2"
 gjf = "1.32.0"
 jdk = "24"
 junit5 = "6.0.1"
 jvmTarget = "11"
-<<<<<<< HEAD
-compilerJvmTarget = "21"
-kct = "0.11.0"
-=======
 kct = "0.11.1"
->>>>>>> f14be3d1
 kotlin = "2.2.20"
 kotlinInject = "0.8.0"
 kotlinInject-anvil = "0.1.6"
