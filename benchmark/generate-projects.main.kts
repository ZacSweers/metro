// Copyright (C) 2025 Zac Sweers
// SPDX-License-Identifier: Apache-2.0
@file:DependsOn("com.github.ajalt.clikt:clikt-jvm:5.0.3")

import com.github.ajalt.clikt.core.CliktCommand
import com.github.ajalt.clikt.core.Context
import com.github.ajalt.clikt.core.main
import com.github.ajalt.clikt.parameters.options.default
import com.github.ajalt.clikt.parameters.options.flag
import com.github.ajalt.clikt.parameters.options.option
import com.github.ajalt.clikt.parameters.types.enum
import com.github.ajalt.clikt.parameters.types.int
import java.io.File
import kotlin.random.Random

class GenerateProjectsCommand : CliktCommand() {
  override fun help(context: Context): String {
    return "Generate Metro benchmark project with configurable modules and compilation modes"
  }

  private val buildMode by
    option("--mode", "-m", help = "Build mode: metro, dagger, or kotlin_inject_anvil")
      .enum<BuildMode>(ignoreCase = true)
      .default(BuildMode.METRO)

  private val totalModules by
    option("--count", "-c", help = "Total number of modules to generate").int().default(500)

  private val enableSharding
    get() = totalModules >= 500

  private val processor by
    option("--processor", "-p", help = "Annotation processor: ksp or kapt (dagger mode only)")
      .enum<ProcessorMode>(ignoreCase = true)
      .default(ProcessorMode.KSP)

  private val multiplatform by
    option("--multiplatform", help = "Generate multiplatform project (Metro mode only)")
      .flag(default = false)

  private val providerMultibindings by
    option(
        "--provider-multibindings",
        help = "Wrap multibinding accessors in Provider (e.g., Provider<Set<E>> instead of Set<E>)",
      )
      .flag(default = false)

  private val transformProvidersToPrivate by
    option(
        "--transform-providers-to-private",
        help =
          "Transform @Provides functions to private (Metro mode only). Disabled by default for better R8 optimization.",
      )
      .flag("--no-transform-providers-to-private", default = false)

  private val enableReports by
    option("--enable-reports", help = "Enable Metro graph reports for debugging (Metro mode only).")
      .flag(default = false)

  override fun run() {
    if (multiplatform && buildMode != BuildMode.METRO) {
      echo("Error: --multiplatform flag is only supported with Metro mode", err = true)
      return
    }

    val modeDesc = if (multiplatform) "$buildMode (multiplatform)" else buildMode.toString()
    echo("Generating benchmark project for mode: $modeDesc with $totalModules modules")

    // Calculate layer sizes based on total modules
    val coreCount = (totalModules * 0.16).toInt().coerceAtLeast(5)
    val featuresCount = (totalModules * 0.70).toInt().coerceAtLeast(5)
    val appCount = (totalModules - coreCount - featuresCount).coerceAtLeast(1)

    // Module architecture design
    val coreModules =
      (1..coreCount).map { i ->
        val categorySize = coreCount / 6
        ModuleSpec(
          name =
            when {
              i <= categorySize -> "common-$i"
              i <= categorySize * 2 -> "network-$i"
              i <= categorySize * 3 -> "data-$i"
              i <= categorySize * 4 -> "utils-$i"
              i <= categorySize * 5 -> "platform-$i"
              else -> "shared-$i"
            },
          layer = Layer.CORE,
        )
      }

    val featureModules =
      (1..featuresCount).map { i ->
        val categorySize = featuresCount / 6
        val coreCategory = coreCount / 6

        // Calculate actual ranges based on what modules exist
        val commonRange = 1..(coreCategory.coerceAtLeast(1))
        val networkRange = (coreCategory + 1)..(coreCategory * 2).coerceAtLeast(2)
        val dataRange = (coreCategory * 2 + 1)..(coreCategory * 3).coerceAtLeast(3)
        val utilsRange = (coreCategory * 3 + 1)..(coreCategory * 4).coerceAtLeast(4)
        val platformRange = (coreCategory * 4 + 1)..(coreCategory * 5).coerceAtLeast(5)
        val sharedRange = (coreCategory * 5 + 1)..coreCount

        val authRange = 1..(categorySize.coerceAtLeast(1))
        val userRange = (categorySize + 1)..(categorySize * 2).coerceAtLeast(2)
        val contentRange = (categorySize * 2 + 1)..(categorySize * 3).coerceAtLeast(3)
        val socialRange = (categorySize * 3 + 1)..(categorySize * 4).coerceAtLeast(4)
        val commerceRange = (categorySize * 4 + 1)..(categorySize * 5).coerceAtLeast(5)

        ModuleSpec(
          name =
            when {
              i <= categorySize -> "auth-feature-$i"
              i <= categorySize * 2 -> "user-feature-$i"
              i <= categorySize * 3 -> "content-feature-$i"
              i <= categorySize * 4 -> "social-feature-$i"
              i <= categorySize * 5 -> "commerce-feature-$i"
              else -> "analytics-feature-$i"
            },
          layer = Layer.FEATURES,
          dependencies =
            when {
              i <= categorySize &&
                commonRange.first <= commonRange.last &&
                networkRange.first <= networkRange.last ->
                listOf(
                  "core:common-${commonRange.random()}",
                  "core:network-${networkRange.random()}",
                )
              i <= categorySize * 2 &&
                dataRange.first <= dataRange.last &&
                authRange.first <= authRange.last ->
                listOf(
                  "core:data-${dataRange.random()}",
                  "features:auth-feature-${authRange.random()}",
                )
              i <= categorySize * 3 &&
                utilsRange.first <= utilsRange.last &&
                userRange.first <= userRange.last ->
                listOf(
                  "core:utils-${utilsRange.random()}",
                  "features:user-feature-${userRange.random()}",
                )
              i <= categorySize * 4 &&
                platformRange.first <= platformRange.last &&
                contentRange.first <= contentRange.last ->
                listOf(
                  "core:platform-${platformRange.random()}",
                  "features:content-feature-${contentRange.random()}",
                )
              i <= categorySize * 5 &&
                socialRange.first <= socialRange.last &&
                userRange.first <= userRange.last ->
                listOf(
                  "features:social-feature-${socialRange.random()}",
                  "features:user-feature-${userRange.random()}",
                )
              else ->
                if (
                  commerceRange.first <= commerceRange.last && sharedRange.first <= sharedRange.last
                ) {
                  listOf(
                    "features:commerce-feature-${commerceRange.random()}",
                    "core:shared-${sharedRange.random()}",
                  )
                } else emptyList()
            },
        )
      }

    val appModules =
      (1..appCount).map { i ->
        val categorySize = appCount / 4
        val featureCategory = featuresCount / 6
        val coreCategory = coreCount / 6

        // Calculate actual ranges for features
        val authRange = 1..(featureCategory.coerceAtLeast(1))
        val userRange = (featureCategory + 1)..(featureCategory * 2).coerceAtLeast(2)
        val contentRange = (featureCategory * 2 + 1)..(featureCategory * 3).coerceAtLeast(3)
        val socialRange = (featureCategory * 3 + 1)..(featureCategory * 4).coerceAtLeast(4)
        val commerceRange = (featureCategory * 4 + 1)..(featureCategory * 5).coerceAtLeast(5)
        val analyticsRange = (featureCategory * 5 + 1)..featuresCount

        // Calculate actual ranges for core
        val commonRange = 1..(coreCategory.coerceAtLeast(1))
        val platformRange = (coreCategory * 4 + 1)..(coreCategory * 5).coerceAtLeast(5)

        // Calculate actual ranges for app
        val uiRange = 1..(categorySize.coerceAtLeast(1))
        val navigationRange = (categorySize + 1)..(categorySize * 2).coerceAtLeast(2)
        val integrationRange = (categorySize * 2 + 1)..(categorySize * 3).coerceAtLeast(3)

        ModuleSpec(
          name =
            when {
              i <= categorySize -> "ui-$i"
              i <= categorySize * 2 -> "navigation-$i"
              i <= categorySize * 3 -> "integration-$i"
              else -> "app-glue-$i"
            },
          layer = Layer.APP,
          dependencies =
            when {
              i <= categorySize &&
                authRange.first <= authRange.last &&
                userRange.first <= userRange.last &&
                platformRange.first <= platformRange.last ->
                listOf(
                  "features:auth-feature-${authRange.random()}",
                  "features:user-feature-${userRange.random()}",
                  "core:platform-${platformRange.random()}",
                )
              i <= categorySize * 2 &&
                contentRange.first <= contentRange.last &&
                uiRange.first <= uiRange.last ->
                listOf(
                  "features:content-feature-${contentRange.random()}",
                  "app:ui-${uiRange.random()}",
                )
              i <= categorySize * 3 &&
                commerceRange.first <= commerceRange.last &&
                analyticsRange.first <= analyticsRange.last &&
                navigationRange.first <= navigationRange.last ->
                listOf(
                  "features:commerce-feature-${commerceRange.random()}",
                  "features:analytics-feature-${analyticsRange.random()}",
                  "app:navigation-${navigationRange.random()}",
                )
              else ->
                if (
                  integrationRange.first <= integrationRange.last &&
                    commonRange.first <= commonRange.last &&
                    socialRange.first <= socialRange.last
                ) {
                  listOf(
                    "app:integration-${integrationRange.random()}",
                    "core:common-${commonRange.random()}",
                    "features:social-feature-${socialRange.random()}",
                  )
                } else emptyList()
            },
          hasSubcomponent =
            i <= (appCount * 0.1).toInt().coerceAtLeast(1), // ~10% of app modules have subcomponents
        )
      }

    val allModules = coreModules + featureModules + appModules

    // Clean up previous generation
    echo("Cleaning previous generated files...")

    listOf("core", "features", "app").forEach { layer ->
      File(layer).takeIf { it.exists() }?.deleteRecursively()
    }

    // Generate foundation module first
    echo("Generating foundation module...")
    generateFoundationModule(multiplatform)

    // Generate all modules
    echo("Generating ${allModules.size} modules...")

    allModules.forEach { generateModule(it, processor) }

    // Generate app component
    echo("Generating app component...")

    generateAppComponent(allModules, processor)

    // Update settings.gradle.kts
    echo("Updating settings.gradle.kts...")

    writeSettingsFile(allModules)

    echo("Generated benchmark project with ${allModules.size} modules!")
    echo("Build mode: $buildMode")
    if (buildMode == BuildMode.DAGGER) {
      echo("Processor: $processor")
    }
    if (providerMultibindings) {
      println("Provider multibindings: enabled (using Provider<Set<E>> instead of Set<E>)")
    }

    echo("Modules by layer:")

    echo(
      "- Core: ${coreModules.size} (${String.format("%.1f", coreModules.size.toDouble() / allModules.size * 100)}%)"
    )

    echo(
      "- Features: ${featureModules.size} (${String.format("%.1f", featureModules.size.toDouble() / allModules.size * 100)}%)"
    )

    echo(
      "- App: ${appModules.size} (${String.format("%.1f", appModules.size.toDouble() / allModules.size * 100)}%)"
    )

    echo("Total contributions: ${allModules.sumOf { it.contributionsCount }}")

    echo("Subcomponents: ${allModules.count { it.hasSubcomponent }}")
  }

  enum class BuildMode {
    METRO,
    /** Metro compiler plugin applied but no Metro annotations - measures plugin overhead */
    METRO_NOOP,
    /** Pure Kotlin with no DI framework at all - true baseline */
    VANILLA,
    DAGGER,
    KOTLIN_INJECT_ANVIL,
  }

  enum class ProcessorMode {
    KSP,
    KAPT,
  }

  /**
   * Generates a benchmark project with configurable number of modules organized in layers:
   * - Core layer (~16% of total): fundamental utilities, data models, networking
   * - Features layer (~70% of total): business logic features
   * - App layer (~14% of total): glue code, dependency wiring, UI integration
   */
  data class ModuleSpec(
    val name: String,
    val layer: Layer,
    val dependencies: List<String> = emptyList(),
    val contributionsCount: Int =
      Random(name.hashCode()).nextInt(1, 11), // 1-10 contributions per module, seeded by name
    val hasSubcomponent: Boolean = false,
  )

  enum class Layer(val path: String) {
    CORE("core"),
    FEATURES("features"),
    APP("app"),
  }

  fun String.toCamelCase(): String {
    return split("-", "_").joinToString("") { word ->
      word.replaceFirstChar { if (it.isLowerCase()) it.titlecase() else it.toString() }
    }
  }

  fun generateModule(module: ModuleSpec, processor: ProcessorMode) {
    val moduleDir = File("${module.layer.path}/${module.name}")
    moduleDir.mkdirs()

    // Generate build.gradle.kts
    val buildFile = File(moduleDir, "build.gradle.kts")
    buildFile.writeText(generateBuildScript(module, processor))

    // Generate source code
    val srcPath =
      if (multiplatform && buildMode == BuildMode.METRO) "src/commonMain/kotlin"
      else "src/main/kotlin"
    val srcDir =
      File(
        moduleDir,
        "$srcPath/dev/zacsweers/metro/benchmark/${module.layer.path}/${module.name.replace("-", "")}",
      )
    srcDir.mkdirs()

    val sourceFile = File(srcDir, "${module.name.toCamelCase()}.kt")
    sourceFile.writeText(generateSourceCode(module))
  }

  fun generateBuildScript(module: ModuleSpec, processor: ProcessorMode): String {
    val dependencies =
      module.dependencies.joinToString("\n") { dep -> "    implementation(project(\":$dep\"))" }
    val jvmDependencies =
      module.dependencies.joinToString("\n") { dep -> "  implementation(project(\":$dep\"))" }

    return when (buildMode) {
      BuildMode.METRO -> {
        if (multiplatform) {
          """
import org.jetbrains.kotlin.gradle.ExperimentalWasmDsl

plugins {
  alias(libs.plugins.kotlin.multiplatform)
  id("dev.zacsweers.metro")
}

val enableLinux = findProperty("benchmark.native.linux")?.toString()?.toBoolean() ?: false
val enableWindows = findProperty("benchmark.native.windows")?.toString()?.toBoolean() ?: false
${metroDsl()}
kotlin {
  jvm()
  js(IR) { nodejs() }
  @OptIn(ExperimentalWasmDsl::class)
  wasmJs { nodejs() }
  macosArm64()
  macosX64()
  if (enableLinux) linuxX64()
  if (enableWindows) mingwX64()

  sourceSets {
    commonMain {
      dependencies {
        implementation("dev.zacsweers.metro:runtime:+")
        implementation(project(":core:foundation"))
$dependencies
      }
    }
  }
}
"""
            .trimIndent()
        } else {
          """
plugins {
  alias(libs.plugins.kotlin.jvm)
  id("dev.zacsweers.metro")
}
${metroDsl()}
dependencies {
  implementation("dev.zacsweers.metro:runtime:+")
  implementation(project(":core:foundation"))
$jvmDependencies
}
"""
            .trimIndent()
        }
      }

      BuildMode.METRO_NOOP ->
        """
plugins {
<<<<<<< HEAD
  alias(libs.plugins.kotlin.jvm)
=======
  id("org.jetbrains.kotlin.jvm")
>>>>>>> b7b7759a
  id("dev.zacsweers.metro")
}

dependencies {
  implementation(project(":core:foundation"))
$jvmDependencies
}
"""
          .trimIndent()

      BuildMode.VANILLA ->
        """
plugins {
<<<<<<< HEAD
  alias(libs.plugins.kotlin.jvm)
=======
  id("org.jetbrains.kotlin.jvm")
>>>>>>> b7b7759a
}

dependencies {
  implementation(project(":core:foundation"))
$jvmDependencies
}
"""
          .trimIndent()

      BuildMode.KOTLIN_INJECT_ANVIL ->
        """
plugins {
  alias(libs.plugins.kotlin.jvm)
  alias(libs.plugins.ksp)
}

dependencies {
  implementation(libs.kotlinInject.runtime)
  implementation(libs.kotlinInject.anvil.runtime)
  implementation(libs.kotlinInject.anvil.runtime.optional)
  implementation(project(":core:foundation"))
  ksp(libs.kotlinInject.compiler)
  ksp(libs.kotlinInject.anvil.compiler)
$dependencies
}
"""
          .trimIndent()

      BuildMode.DAGGER ->
        when (processor) {
          ProcessorMode.KSP ->
            """
plugins {
  alias(libs.plugins.kotlin.jvm)
  alias(libs.plugins.ksp)
  alias(libs.plugins.anvil)
}

dependencies {
  implementation(libs.javaxInject)
  implementation(libs.anvil.annotations)
  implementation(libs.dagger.runtime)
  implementation(project(":core:foundation"))
  ksp(libs.anvil.kspCompiler)
  ksp(libs.dagger.compiler)
$dependencies
}

anvil {
  useKsp(
    contributesAndFactoryGeneration = true,
    componentMerging = true,
  )
}
"""
              .trimIndent()

          ProcessorMode.KAPT ->
            """
plugins {
  alias(libs.plugins.kotlin.jvm)
  alias(libs.plugins.ksp)
  alias(libs.plugins.kotlin.kapt)
  alias(libs.plugins.anvil)
}

dependencies {
  implementation(libs.javaxInject)
  implementation(libs.anvil.annotations)
  implementation(libs.dagger.runtime)
  implementation(project(":core:foundation"))
  ksp(libs.anvil.kspCompiler)
  kapt(libs.dagger.compiler)
$dependencies
}

anvil {
  useKsp(
    contributesAndFactoryGeneration = true,
    componentMerging = true,
  )
}
"""
              .trimIndent()
        }
    }
  }

  fun generateSourceCode(module: ModuleSpec): String {
    val packageName =
      "dev.zacsweers.metro.benchmark.${module.layer.path}.${module.name.replace("-", "")}"
    val className = module.name.toCamelCase()

    val contributions =
      (1..module.contributionsCount).joinToString("\n\n") { i ->
        generateContribution(module, i, buildMode)
      }

    val subcomponent =
      if (module.hasSubcomponent) {
        generateSubcomponent(module, buildMode)
      } else ""

    // Generate imports for dependent API classes if this module has subcomponents
    val dependencyImports =
      if (module.hasSubcomponent) {
        module.dependencies
          .mapNotNull { dep ->
            val parts = dep.split(":")
            if (parts.size >= 2) {
              val layerName = parts[0] // "features", "core", "app"
              val moduleName = parts[1] // "auth-feature-10", "platform-55", etc.
              val cleanModuleName = moduleName.replace("-", "")
              val packagePath = "dev.zacsweers.metro.benchmark.$layerName.$cleanModuleName"
              val apiName = "${moduleName.toCamelCase()}Api"
              "import $packagePath.$apiName"
            } else null
          }
          .joinToString("\n")
      } else ""

    val imports =
      when (buildMode) {
        BuildMode.METRO ->
          """
import dev.zacsweers.metro.AppScope
import dev.zacsweers.metro.ContributesBinding
import dev.zacsweers.metro.ContributesIntoSet
import dev.zacsweers.metro.ContributesTo
import dev.zacsweers.metro.GraphExtension
import dev.zacsweers.metro.Inject
import dev.zacsweers.metro.Scope
import dev.zacsweers.metro.SingleIn
import dev.zacsweers.metro.binding
$dependencyImports
"""
            .trimIndent()

        BuildMode.METRO_NOOP,
        BuildMode.VANILLA ->
          """
// Pure Kotlin - no DI annotations
$dependencyImports
"""
            .trimIndent()

        BuildMode.KOTLIN_INJECT_ANVIL ->
          """
import software.amazon.lastmile.kotlin.inject.anvil.ContributesBinding
import software.amazon.lastmile.kotlin.inject.anvil.ContributesSubcomponent
import software.amazon.lastmile.kotlin.inject.anvil.SingleIn
import software.amazon.lastmile.kotlin.inject.anvil.AppScope
import me.tatarka.inject.annotations.Inject
import me.tatarka.inject.annotations.Scope
$dependencyImports
"""
            .trimIndent()

        BuildMode.DAGGER ->
          """
import com.squareup.anvil.annotations.ContributesBinding
import com.squareup.anvil.annotations.ContributesMultibinding
import com.squareup.anvil.annotations.ContributesSubcomponent
import com.squareup.anvil.annotations.ContributesTo
import javax.inject.Inject
import javax.inject.Scope
import javax.inject.Singleton
$dependencyImports
"""
            .trimIndent()
      }

    val scopeAnnotation =
      when (buildMode) {
        BuildMode.METRO -> "@SingleIn(AppScope::class)"
        BuildMode.METRO_NOOP,
        BuildMode.VANILLA -> "" // No DI annotations
        BuildMode.KOTLIN_INJECT_ANVIL -> "@SingleIn(AppScope::class)"
        BuildMode.DAGGER -> "@Singleton"
      }

    val scopeParam =
      when (buildMode) {
        BuildMode.METRO -> "AppScope::class"
        BuildMode.METRO_NOOP,
        BuildMode.VANILLA -> "" // No DI annotations
        BuildMode.KOTLIN_INJECT_ANVIL -> "AppScope::class"
        BuildMode.DAGGER -> "Unit::class"
      }

    // For METRO_NOOP and VANILLA, generate plain Kotlin without annotations
    if (buildMode == BuildMode.METRO_NOOP || buildMode == BuildMode.VANILLA) {
      // Generate the same class structure as other modes, just without DI annotations
<<<<<<< HEAD
      val contributions =
        (1..module.contributionsCount)
          .map { i ->
            // Use deterministic random for consistency with other modes
            val moduleRandom = Random(module.name.hashCode() + i)
            when (moduleRandom.nextInt(3)) {
              0 ->
                """// Binding contribution $i
interface ${className}Service$i

class ${className}ServiceImpl$i : ${className}Service$i"""
              1 ->
                """// Plugin contribution $i
=======
      val contributions = (1..module.contributionsCount).map { i ->
        // Use deterministic random for consistency with other modes
        val moduleRandom = Random(module.name.hashCode() + i)
        when (moduleRandom.nextInt(3)) {
          0 -> """// Binding contribution $i
interface ${className}Service$i

class ${className}ServiceImpl$i : ${className}Service$i"""
          1 -> """// Plugin contribution $i
>>>>>>> b7b7759a
interface ${className}Plugin$i : Plugin {
  override fun execute(): String
}

class ${className}PluginImpl$i : ${className}Plugin$i {
  override fun execute() = "${className.lowercase()}-plugin-$i"
}"""
<<<<<<< HEAD
              else ->
                """// Initializer contribution $i
=======
          else -> """// Initializer contribution $i
>>>>>>> b7b7759a
interface ${className}Initializer$i : Initializer {
  override fun initialize()
}

class ${className}InitializerImpl$i : ${className}Initializer$i {
  override fun initialize() = println("Initializing ${className.lowercase()} $i")
}"""
<<<<<<< HEAD
            }
          }
          .joinToString("\n\n")

      // Generate subcomponent equivalent for vanilla/metro-noop (plain classes)
      val subcomponentCode =
        if (module.hasSubcomponent) {
          """
=======
        }
      }.joinToString("\n\n")

      // Generate subcomponent equivalent for vanilla/metro-noop (plain classes)
      val subcomponentCode = if (module.hasSubcomponent) {
        """
>>>>>>> b7b7759a
// Subcomponent-equivalent local services (no DI)
${(1..3).joinToString("\n\n") { i ->
          """interface ${className}LocalService$i

class ${className}LocalServiceImpl$i : ${className}LocalService$i"""
        }}

// Subcomponent-equivalent interface (no DI)
interface ${className}Subcomponent {
${(1..3).joinToString("\n") { i -> "  fun get${className}LocalService$i(): ${className}LocalService$i" }}

  interface Factory {
    fun create${className}Subcomponent(): ${className}Subcomponent
  }
}

object ${className}Scope"""
<<<<<<< HEAD
        } else ""
=======
      } else ""
>>>>>>> b7b7759a

      return """
package $packageName

// Plain Kotlin without DI annotations
import dev.zacsweers.metro.benchmark.core.foundation.Plugin
import dev.zacsweers.metro.benchmark.core.foundation.Initializer

// Main module interface
interface ${className}Api

// Implementation (no DI - just a plain class)
class ${className}Impl : ${className}Api

$contributions

$subcomponentCode
"""
        .trimIndent()
    }

    return """
package $packageName

$imports
import dev.zacsweers.metro.benchmark.core.foundation.Plugin
import dev.zacsweers.metro.benchmark.core.foundation.Initializer

// Main module interface
interface ${className}Api

// Implementation
$scopeAnnotation
@ContributesBinding($scopeParam)
${if (buildMode == BuildMode.DAGGER) "" else "@Inject\n"}class ${className}Impl${if (buildMode == BuildMode.DAGGER) " @Inject constructor()" else ""} : ${className}Api

$contributions

$subcomponent
"""
      .trimIndent()
  }

  fun generateContribution(module: ModuleSpec, index: Int, buildMode: BuildMode): String {
    val className = module.name.toCamelCase()

    // Use deterministic random based on module name and index for consistency
    val moduleRandom = Random(module.name.hashCode() + index)
    return when (moduleRandom.nextInt(3)) {
      0 -> generateBindingContribution(className, index, buildMode)
      1 -> generateMultibindingContribution(className, index, buildMode)
      else -> generateSetMultibindingContribution(className, index, buildMode)
    }
  }

  fun generateBindingContribution(className: String, index: Int, buildMode: BuildMode): String {
    // METRO_NOOP and VANILLA don't generate DI contributions - handled in generateSourceCode
    val scopeAnnotation =
      when (buildMode) {
        BuildMode.METRO -> "@SingleIn(AppScope::class)"
        BuildMode.METRO_NOOP,
        BuildMode.VANILLA -> "" // No DI annotations
        BuildMode.KOTLIN_INJECT_ANVIL -> "@SingleIn(AppScope::class)"
        BuildMode.DAGGER -> "@Singleton"
      }

    val scopeParam =
      when (buildMode) {
        BuildMode.METRO -> "AppScope::class"
        BuildMode.METRO_NOOP,
        BuildMode.VANILLA -> "" // No DI annotations
        BuildMode.KOTLIN_INJECT_ANVIL -> "AppScope::class"
        BuildMode.DAGGER -> "Unit::class"
      }

    val injectOnClass = buildMode != BuildMode.DAGGER
    return """
interface ${className}Service$index

$scopeAnnotation
@ContributesBinding($scopeParam)
${if (injectOnClass) "@Inject\n" else ""}class ${className}ServiceImpl$index${if (injectOnClass) "" else " @Inject constructor()"} : ${className}Service$index
"""
      .trimIndent()
  }

  fun generateMultibindingContribution(
    className: String,
    index: Int,
    buildMode: BuildMode,
  ): String {
    // METRO_NOOP and VANILLA don't generate multibindings - handled in generateSourceCode
    val scopeParam =
      when (buildMode) {
        BuildMode.METRO -> "AppScope::class"
        BuildMode.METRO_NOOP,
        BuildMode.VANILLA -> "" // No DI annotations
        BuildMode.KOTLIN_INJECT_ANVIL -> "AppScope::class"
        BuildMode.DAGGER -> "Unit::class"
      }

    val multibindingAnnotation =
      when (buildMode) {
        BuildMode.METRO -> "@ContributesIntoSet($scopeParam, binding = binding<Plugin>())"
        BuildMode.KOTLIN_INJECT_ANVIL ->
          "@ContributesBinding($scopeParam, boundType = Plugin::class, multibinding = true)"
        else -> "@ContributesMultibinding($scopeParam, boundType = Plugin::class)"
      }

    val injectOnClass = buildMode != BuildMode.DAGGER
    return """
interface ${className}Plugin$index : Plugin {
  override fun execute(): String
}

$multibindingAnnotation
${if (injectOnClass) "@Inject\n" else ""}class ${className}PluginImpl$index${if (injectOnClass) "" else " @Inject constructor()"} : ${className}Plugin$index {
  override fun execute() = "${className.lowercase()}-plugin-$index"
}
"""
      .trimIndent()
  }

  fun generateSetMultibindingContribution(
    className: String,
    index: Int,
    buildMode: BuildMode,
  ): String {
    // METRO_NOOP and VANILLA don't generate set multibindings - handled in generateSourceCode
    val scopeParam =
      when (buildMode) {
        BuildMode.METRO -> "AppScope::class"
        BuildMode.METRO_NOOP,
        BuildMode.VANILLA -> "" // No DI annotations
        BuildMode.KOTLIN_INJECT_ANVIL -> "AppScope::class"
        BuildMode.DAGGER -> "Unit::class"
      }

    val multibindingAnnotation =
      when (buildMode) {
        BuildMode.METRO -> "@ContributesIntoSet($scopeParam, binding = binding<Initializer>())"
        BuildMode.KOTLIN_INJECT_ANVIL ->
          "@ContributesBinding($scopeParam, boundType = Initializer::class, multibinding = true)"
        else -> "@ContributesMultibinding($scopeParam, boundType = Initializer::class)"
      }

    val injectOnClass = buildMode != BuildMode.DAGGER
    return """
interface ${className}Initializer$index : Initializer {
  override fun initialize()
}

$multibindingAnnotation
${if (injectOnClass) "@Inject\n" else ""}class ${className}InitializerImpl$index${if (injectOnClass) "" else " @Inject constructor()"} : ${className}Initializer$index {
  override fun initialize() = println("Initializing ${className.lowercase()} $index")
}
"""
      .trimIndent()
  }

  fun generateSubcomponent(module: ModuleSpec, buildMode: BuildMode): String {
    // METRO_NOOP and VANILLA don't generate subcomponents (no DI)
    if (buildMode == BuildMode.METRO_NOOP || buildMode == BuildMode.VANILLA) {
      return ""
    }

    val className = module.name.toCamelCase()

    // Only use dependencies that this module actually depends on
    val availableDependencies =
      module.dependencies
        .mapNotNull { dep ->
          // Extract module name from dependency path like ":features:auth-feature-11" ->
          // "AuthFeature11Api"
          val moduleName = dep.split(":").lastOrNull()?.toCamelCase()
          if (moduleName != null) "${moduleName}Api" else null
        }
        .take(2) // Limit to 2 to avoid too many dependencies

    val parentAccessors = availableDependencies.joinToString("\n") { "  fun get$it(): $it" }

    // Generate some subcomponent-scoped bindings
    val subcomponentAccessors =
      (1..3).joinToString("\n") {
        "  fun get${className}LocalService$it(): ${className}LocalService$it"
      }

    return when (buildMode) {
      BuildMode.METRO ->
        """
// Subcomponent-scoped services that depend on parent scope
${(1..3).joinToString("\n") { i ->
          val dependencyParams = if (availableDependencies.isNotEmpty()) {
            availableDependencies.joinToString(",\n  ") { "private val $it: $it" }
          } else {
            "// No parent dependencies available"
          }

          """interface ${className}LocalService$i

@SingleIn(${className}Scope::class)
@ContributesBinding(${className}Scope::class)
@Inject
class ${className}LocalServiceImpl$i(${if (availableDependencies.isNotEmpty()) "\n  $dependencyParams\n" else ""}) : ${className}LocalService$i"""
        }}

@SingleIn(${className}Scope::class)
@GraphExtension(${className}Scope::class)
interface ${className}Subcomponent {
  ${if (availableDependencies.isNotEmpty()) "// Access parent scope bindings\n$parentAccessors\n  \n" else ""}// Access subcomponent scope bindings
$subcomponentAccessors

  @ContributesTo(AppScope::class)
  @GraphExtension.Factory
  interface Factory {
    fun create${className}Subcomponent(): ${className}Subcomponent
  }
}

object ${className}Scope
"""

<<<<<<< HEAD
=======
      BuildMode.METRO_NOOP,
      BuildMode.VANILLA -> "" // Already handled by early return above

>>>>>>> b7b7759a
      BuildMode.KOTLIN_INJECT_ANVIL ->
        """
// Subcomponent-scoped services that depend on parent scope
${(1..3).joinToString("\n") { i ->
          val dependencyParams = if (availableDependencies.isNotEmpty()) {
            availableDependencies.joinToString(",\n  ") { "private val $it: $it" }
          } else {
            "// No parent dependencies available"
          }

          """interface ${className}LocalService$i

@${className}Scope
@ContributesBinding(${className}Scope::class)
@Inject
class ${className}LocalServiceImpl$i(${if (availableDependencies.isNotEmpty()) "\n  $dependencyParams\n" else ""}) : ${className}LocalService$i"""
        }}

@${className}Scope
@ContributesSubcomponent(
  scope = ${className}Scope::class
)
interface ${className}Subcomponent {
  ${if (availableDependencies.isNotEmpty()) "// Access parent scope bindings\n$parentAccessors\n  \n" else ""}// Access subcomponent scope bindings
$subcomponentAccessors

  @ContributesSubcomponent.Factory(AppScope::class)
  interface Factory {
    fun create${className}Subcomponent(): ${className}Subcomponent
  }
}

@Scope
@Retention(AnnotationRetention.RUNTIME)
annotation class ${className}Scope
"""

      BuildMode.DAGGER ->
        """
// Subcomponent-scoped services that depend on parent scope
${(1..3).joinToString("\n") { i ->
          val dependencyParams = if (availableDependencies.isNotEmpty()) {
            availableDependencies.joinToString(",\n  ") { "private val $it: $it" }
          } else {
            "// No parent dependencies available"
          }

          """interface ${className}LocalService$i

@${className}Scope
@ContributesBinding(${className}Scope::class)
class ${className}LocalServiceImpl$i @Inject constructor(${if (availableDependencies.isNotEmpty()) "\n  $dependencyParams\n" else ""}) : ${className}LocalService$i"""
        }}

@${className}Scope
@ContributesSubcomponent(
  scope = ${className}Scope::class,
  parentScope = Unit::class
)
interface ${className}Subcomponent {
  ${if (availableDependencies.isNotEmpty()) "// Access parent scope bindings\n$parentAccessors\n  \n" else ""}// Access subcomponent scope bindings
$subcomponentAccessors

  @ContributesTo(Unit::class)
  interface Factory {
    fun create${className}Subcomponent(): ${className}Subcomponent
  }
}

@Scope
@Retention(AnnotationRetention.RUNTIME)
annotation class ${className}Scope
"""
    }.trimIndent()
  }

  fun generateAccessors(allModules: List<ModuleSpec>): String {
    // METRO_NOOP and VANILLA don't need accessor interfaces (no DI)
    if (buildMode == BuildMode.METRO_NOOP || buildMode == BuildMode.VANILLA) {
      return ""
    }

    // Generate accessors for services that actually exist in each module
    val scopedBindings =
      allModules.flatMap { module ->
        (1..module.contributionsCount).mapNotNull { index ->
          // Use the same deterministic random logic as generateContribution
          val moduleRandom = Random(module.name.hashCode() + index)
          when (moduleRandom.nextInt(3)) {
            0 -> "${module.name.toCamelCase()}Service$index" // binding contribution
            else -> null // multibindings and other types don't need individual accessors
          }
        }
      }

    val scopeParam =
      when (buildMode) {
        BuildMode.METRO -> "AppScope::class"
        BuildMode.METRO_NOOP,
        BuildMode.VANILLA -> "" // No DI annotations
        BuildMode.KOTLIN_INJECT_ANVIL -> "AppScope::class"
        BuildMode.DAGGER -> "Unit::class"
      }

    // Group into chunks to avoid extremely long interfaces
    return scopedBindings
      .chunked(50)
      .mapIndexed { chunkIndex, chunk ->
        val accessors = chunk.joinToString("\n") { "  fun get$it(): $it" }
        """
// Accessor interface $chunkIndex to force generation of scoped bindings
@ContributesTo($scopeParam)
interface AccessorInterface$chunkIndex {
$accessors
}"""
      }
      .joinToString("\n\n")
  }

  fun generateFoundationModule(multiplatform: Boolean) {
    val foundationDir = File("core/foundation")
    foundationDir.mkdirs()

    // Create build.gradle.kts
    val buildFile = File(foundationDir, "build.gradle.kts")
    val buildScript =
      if (multiplatform) {
        """
import org.jetbrains.kotlin.gradle.ExperimentalWasmDsl

plugins {
  alias(libs.plugins.kotlin.multiplatform)
}

val enableMacos = providers.gradleProperty("benchmark.native.macos").orNull.toBoolean()
val enableLinux = providers.gradleProperty("benchmark.native.linux").orNull.toBoolean()
val enableWindows = providers.gradleProperty("benchmark.native.windows").orNull.toBoolean()

kotlin {
  jvm()
  js(IR) { nodejs() }
  @OptIn(ExperimentalWasmDsl::class)
  wasmJs { nodejs() }
  if (enableMacos) {
    macosArm64()
    macosX64()
  } else if (enableLinux) {
    linuxX64()
  } else if (enableWindows) {
    mingwX64()
  }
}
"""
      } else {
        """
plugins {
  alias(libs.plugins.kotlin.jvm)
}
"""
      }
    buildFile.writeText(buildScript.trimIndent())

    // Create source directory
    val srcPath = if (multiplatform) "src/commonMain/kotlin" else "src/main/kotlin"
    val srcDir = File(foundationDir, "$srcPath/dev/zacsweers/metro/benchmark/core/foundation")
    srcDir.mkdirs()

    // Create common interfaces
    val sourceFile = File(srcDir, "CommonInterfaces.kt")
    val sourceCode =
      """
package dev.zacsweers.metro.benchmark.core.foundation

// Common interfaces for multibindings
interface Plugin {
  fun execute(): String
}

interface Initializer {
  fun initialize()
}
"""
    sourceFile.writeText(sourceCode.trimIndent())

    // Create plain Kotlin file without any DI annotations
    val plainFile = File(srcDir, "PlainKotlinFile.kt")
    val plainSourceCode =
      $$"""
package dev.zacsweers.metro.benchmark.core.foundation

/**
 * A simple plain Kotlin class without any dependency injection annotations.
 * Used for benchmarking compiler plugin overhead on non-DI files.
 */
class PlainDataProcessor {
  private var counter = 0

  fun processData(input: String): String {
    counter++
    return "Processed: $input (#$counter)"
  }

  fun getProcessedCount(): Int {
    return counter
  }
}
"""
    plainFile.writeText(plainSourceCode.trimIndent())
  }

  fun metroDsl(): String {
    val options =
      mutableListOf<String>().apply {
        if (!transformProvidersToPrivate) add("  transformProvidersToPrivate.set(false)")
        if (enableSharding) add("  enableGraphSharding.set(true)")
        if (enableReports)
          add("  reportsDestination.set(layout.buildDirectory.dir(\"metro-reports\"))")
      }
    return if (options.isEmpty()) {
      ""
    } else {
      options.add(0, "metro {")
      options.add(0, "@OptIn(dev.zacsweers.metro.gradle.DelicateMetroGradleApi::class)")
      options.add("}")
      options.joinToString("\n")
    }
  }

  fun generateAppComponent(allModules: List<ModuleSpec>, processor: ProcessorMode) {
    val appDir = File("app/component")
    appDir.mkdirs()

    val buildFile = File(appDir, "build.gradle.kts")
    val moduleDepsCommon =
      allModules.joinToString("\n") {
        "        implementation(project(\":${it.layer.path}:${it.name}\"))"
      }
    val moduleDepsJvm =
      allModules.joinToString("\n") {
        "  implementation(project(\":${it.layer.path}:${it.name}\"))"
      }

    val buildScript =
      when (buildMode) {
        BuildMode.METRO ->
          if (multiplatform) {
            """
import org.jetbrains.kotlin.gradle.ExperimentalWasmDsl

plugins {
  alias(libs.plugins.kotlin.multiplatform)
  id("dev.zacsweers.metro")
}

val enableMacos = providers.gradleProperty("benchmark.native.macos").orNull.toBoolean()
val enableLinux = providers.gradleProperty("benchmark.native.linux").orNull.toBoolean()
val enableWindows = providers.gradleProperty("benchmark.native.windows").orNull.toBoolean()
${metroDsl()}
kotlin {
  jvm()
  js(IR) {
    nodejs()
    binaries.executable()
  }
  @OptIn(ExperimentalWasmDsl::class)
  wasmJs {
    nodejs()
    binaries.executable()
  }
  if (enableMacos) {
    macosArm64 { binaries.executable() }
    macosX64 { binaries.executable() }
  } else if (enableLinux) {
    linuxX64 { binaries.executable() }
  } else if (enableWindows) {
    mingwX64 { binaries.executable() }
  }

  sourceSets {
    commonMain {
      dependencies {
        implementation("dev.zacsweers.metro:runtime:+")
        implementation(project(":core:foundation"))

        // Depend on all generated modules to aggregate everything
$moduleDepsCommon
      }
    }
  }
}
"""
          } else {
            """
plugins {
  alias(libs.plugins.kotlin.jvm)
  id("dev.zacsweers.metro")
  application
}
${metroDsl()}
dependencies {
  implementation("dev.zacsweers.metro:runtime:+")
  implementation(project(":core:foundation"))

  // Depend on all generated modules to aggregate everything
$moduleDepsJvm
}

application {
  mainClass = "dev.zacsweers.metro.benchmark.app.component.AppComponentKt"
}
"""
          }

        BuildMode.METRO_NOOP ->
<<<<<<< HEAD
=======
          """
plugins {
  id("org.jetbrains.kotlin.jvm")
  id("dev.zacsweers.metro")
  application
}

dependencies {
  implementation(project(":core:foundation"))

  // Depend on all generated modules to aggregate everything
${allModules.joinToString("\n") { "  implementation(project(\":${it.layer.path}:${it.name}\"))" }}
}

application {
  mainClass = "dev.zacsweers.metro.benchmark.app.component.AppComponentKt"
}
"""

        BuildMode.VANILLA ->
>>>>>>> b7b7759a
          """
plugins {
  alias(libs.plugins.kotlin.jvm)
  id("dev.zacsweers.metro")
  application
}

dependencies {
  implementation(project(":core:foundation"))

  // Depend on all generated modules to aggregate everything
${allModules.joinToString("\n") { "  implementation(project(\":${it.layer.path}:${it.name}\"))" }}
}

application {
  mainClass = "dev.zacsweers.metro.benchmark.app.component.AppComponentKt"
}
"""

        BuildMode.VANILLA ->
          """
plugins {
  alias(libs.plugins.kotlin.jvm)
  application
}

dependencies {
  implementation(project(":core:foundation"))

  // Depend on all generated modules to aggregate everything
${allModules.joinToString("\n") { "  implementation(project(\":${it.layer.path}:${it.name}\"))" }}
}

application {
  mainClass = "dev.zacsweers.metro.benchmark.app.component.AppComponentKt"
}
"""

        BuildMode.KOTLIN_INJECT_ANVIL ->
          """
plugins {
  alias(libs.plugins.kotlin.jvm)
  alias(libs.plugins.ksp)
  application
}

dependencies {
  implementation(libs.kotlinInject.runtime)
  implementation(libs.kotlinInject.anvil.runtime)
  implementation(libs.kotlinInject.anvil.runtime.optional)
  implementation(project(":core:foundation"))
  ksp(libs.kotlinInject.compiler)
  ksp(libs.kotlinInject.anvil.compiler)

  // Depend on all generated modules to aggregate everything
${allModules.joinToString("\n") { "  implementation(project(\":${it.layer.path}:${it.name}\"))" }}
}

application {
  mainClass = "dev.zacsweers.metro.benchmark.app.component.AppComponentKt"
}
"""

        BuildMode.DAGGER ->
          when (processor) {
            ProcessorMode.KSP ->
              """
plugins {
  alias(libs.plugins.kotlin.jvm)
  alias(libs.plugins.ksp)
  alias(libs.plugins.anvil)
  application
}

dependencies {
  implementation(libs.javaxInject)
  implementation(libs.anvil.annotations)
  implementation(libs.dagger.runtime)
  implementation(project(":core:foundation"))
  ksp(libs.anvil.kspCompiler)
  ksp(libs.dagger.compiler)

  // Depend on all generated modules to aggregate everything
${allModules.joinToString("\n") { "  implementation(project(\":${it.layer.path}:${it.name}\"))" }}
}

anvil {
  useKsp(
    contributesAndFactoryGeneration = true,
    componentMerging = true,
  )
}

application {
  mainClass = "dev.zacsweers.metro.benchmark.app.component.AppComponentKt"
}
"""
            ProcessorMode.KAPT ->
              """
plugins {
  alias(libs.plugins.kotlin.jvm)
  alias(libs.plugins.ksp)
  alias(libs.plugins.kotlin.kapt)
  alias(libs.plugins.anvil)
  application
}

dependencies {
  implementation(libs.javaxInject)
  implementation(libs.anvil.annotations)
  implementation(libs.dagger.runtime)
  implementation(project(":core:foundation"))
  ksp(libs.anvil.kspCompiler)
  kapt(libs.dagger.compiler)

  // Depend on all generated modules to aggregate everything
${allModules.joinToString("\n") { "  implementation(project(\":${it.layer.path}:${it.name}\"))" }}
}

anvil {
  useKsp(
    contributesAndFactoryGeneration = true,
    componentMerging = true,
  )
}

application {
  mainClass = "dev.zacsweers.metro.benchmark.app.component.AppComponentKt"
}
"""
          }
      }

    buildFile.writeText(buildScript.trimIndent())

    val srcPath =
      if (multiplatform && buildMode == BuildMode.METRO) "src/commonMain/kotlin"
      else "src/main/kotlin"
    val srcDir = File(appDir, "$srcPath/dev/zacsweers/metro/benchmark/app/component")
    srcDir.mkdirs()

    val sourceFile = File(srcDir, "AppComponent.kt")
    // Generate imports for all the service classes that will have accessors
    val serviceImports =
      allModules
        .flatMap { module ->
          (1..module.contributionsCount).mapNotNull { index ->
            val moduleRandom = Random(module.name.hashCode() + index)
            when (moduleRandom.nextInt(3)) {
              0 -> {
                val packageName =
                  "dev.zacsweers.metro.benchmark.${module.layer.path}.${module.name.replace("-", "")}"
                val serviceName = "${module.name.toCamelCase()}Service$index"
                "import $packageName.$serviceName"
              }
              else -> null
            }
          }
        }
        .joinToString("\n")

    // Provider import for modes that support it (Metro uses its own Provider, Dagger uses
    // javax.inject.Provider)
    val providerImport =
      when {
        !providerMultibindings -> ""
        buildMode == BuildMode.METRO -> "import dev.zacsweers.metro.Provider"
        buildMode == BuildMode.DAGGER -> "import javax.inject.Provider"
        else -> "import javax.inject.Provider" // NOOP uses javax style for consistency
      }

    // Multibinding types based on providerMultibindings flag
    val pluginsType = if (providerMultibindings) "Provider<Set<Plugin>>" else "Set<Plugin>"
    val initializersType =
      if (providerMultibindings) "Provider<Set<Initializer>>" else "Set<Initializer>"

    // Access pattern for multibindings - Metro uses invoke(), Dagger uses .get()
    val pluginsAccess =
      when {
        !providerMultibindings -> "graph.getAllPlugins()"
        buildMode == BuildMode.METRO ->
          "graph.getAllPlugins()()" // Metro Provider uses operator invoke
        else -> "graph.getAllPlugins().get()" // Dagger/javax Provider uses .get()
      }
    val initializersAccess =
      when {
        !providerMultibindings -> "graph.getAllInitializers()"
        buildMode == BuildMode.METRO ->
          "graph.getAllInitializers()()" // Metro Provider uses operator invoke
        else -> "graph.getAllInitializers().get()" // Dagger/javax Provider uses .get()
      }

    val metroMainFunction =
      if (multiplatform) {
        // Multiplatform-compatible main (no javaClass)
        $$"""
fun main() {
  val graph = createAndInitialize()
  val plugins = $$pluginsAccess
  val initializers = $$initializersAccess

  println("Metro benchmark graph successfully created!")
  println("  - Plugins: ${plugins.size}")
  println("  - Initializers: ${initializers.size}")
  println("  - Total modules: $${allModules.size}")
  println("  - Total contributions: $${allModules.sumOf { it.contributionsCount }}")
}
"""
      } else {
        // JVM-only main with reflection
        $$"""
fun main() {
  val graph = createAndInitialize()
  val fields = graph.javaClass.declaredFields.size
  val methods = graph.javaClass.declaredMethods.size
  val plugins = $$pluginsAccess
  val initializers = $$initializersAccess

  println("Metro benchmark graph successfully created!")
  println("  - Fields: $fields")
  println("  - Methods: $methods")
  println("  - Plugins: ${plugins.size}")
  println("  - Initializers: ${initializers.size}")
  println("  - Total modules: $${allModules.size}")
  println("  - Total contributions: $${allModules.sumOf { it.contributionsCount }}")
}
"""
      }

    val sourceCode =
      when (buildMode) {
        BuildMode.METRO ->
          $$"""
package dev.zacsweers.metro.benchmark.app.component

import dev.zacsweers.metro.DependencyGraph
import dev.zacsweers.metro.AppScope
import dev.zacsweers.metro.SingleIn
import dev.zacsweers.metro.Multibinds
import dev.zacsweers.metro.ContributesTo
import dev.zacsweers.metro.createGraph
import dev.zacsweers.metro.benchmark.core.foundation.Plugin
import dev.zacsweers.metro.benchmark.core.foundation.Initializer
$${if (providerImport.isNotEmpty()) "$providerImport\n" else ""}$$serviceImports

$${generateAccessors(allModules)}

@SingleIn(AppScope::class)
@DependencyGraph(AppScope::class)
interface AppComponent {
  // Multibinding accessors
  fun getAllPlugins(): $$pluginsType
  fun getAllInitializers(): $$initializersType

  // Multibind declarations
  @Multibinds
  fun bindPlugins(): Set<Plugin>

  @Multibinds
  fun bindInitializers(): Set<Initializer>
}

/**
 * Creates and fully initializes the dependency graph.
 * This is the primary entry point for benchmarking graph creation and initialization.
 */
fun createAndInitialize(): AppComponent {
  val graph = createGraph<AppComponent>()
  // Force full initialization by accessing all multibindings
  $$pluginsAccess
  $$initializersAccess
  return graph
}
$$metroMainFunction
"""

        BuildMode.METRO_NOOP,
        BuildMode.VANILLA -> {
<<<<<<< HEAD
          val modeDescription =
            if (buildMode == BuildMode.METRO_NOOP)
              "METRO_NOOP mode - Metro compiler plugin is applied but no Metro annotations are used."
            else "VANILLA mode - Pure Kotlin with no DI framework."
=======
          val modeDescription = if (buildMode == BuildMode.METRO_NOOP)
            "METRO_NOOP mode - Metro compiler plugin is applied but no Metro annotations are used."
          else
            "VANILLA mode - Pure Kotlin with no DI framework."
>>>>>>> b7b7759a
          """
package dev.zacsweers.metro.benchmark.app.component

import dev.zacsweers.metro.benchmark.core.foundation.Plugin
import dev.zacsweers.metro.benchmark.core.foundation.Initializer

/**
 * $modeDescription
 * This is a baseline to measure compilation overhead.
 */
interface AppComponent

fun main() {
  println("${buildMode.name} benchmark completed!")
  println("  - Total modules: ${allModules.size}")
  println("  - Total contributions: ${allModules.sumOf { it.contributionsCount }}")
  println("  - This is a baseline measurement for Kotlin compilation")
}
"""
        }

        BuildMode.KOTLIN_INJECT_ANVIL ->
          $$"""
package dev.zacsweers.metro.benchmark.app.component

import me.tatarka.inject.annotations.Component
import me.tatarka.inject.annotations.Provides
import software.amazon.lastmile.kotlin.inject.anvil.SingleIn
import software.amazon.lastmile.kotlin.inject.anvil.AppScope
import software.amazon.lastmile.kotlin.inject.anvil.MergeComponent
import software.amazon.lastmile.kotlin.inject.anvil.ContributesTo
import dev.zacsweers.metro.benchmark.core.foundation.Plugin
import dev.zacsweers.metro.benchmark.core.foundation.Initializer
$$serviceImports

$${generateAccessors(allModules)}

@SingleIn(AppScope::class)
@MergeComponent(AppScope::class)
abstract class AppComponent {
  // Multibinding accessors
  abstract val allPlugins: Set<Plugin>
  abstract val allInitializers: Set<Initializer>
}

/**
 * Creates and fully initializes the dependency graph.
 * This is the primary entry point for benchmarking graph creation and initialization.
 */
fun createAndInitialize(): AppComponent {
  val graph = AppComponent::class.create()
  // Force full initialization by accessing all multibindings
  graph.allPlugins
  graph.allInitializers
  return graph
}

fun main() {
  val appComponent = createAndInitialize()
  val fields = appComponent.javaClass.declaredFields.size
  val methods = appComponent.javaClass.declaredMethods.size
  val plugins = appComponent.allPlugins
  val initializers = appComponent.allInitializers

  println("Pure Kotlin-inject-anvil benchmark graph successfully created!")
  println("  - Fields: $fields")
  println("  - Methods: $methods")
  println("  - Plugins: ${plugins.size}")
  println("  - Initializers: ${initializers.size}")
  println("  - Total modules: $${allModules.size}")
  println("  - Total contributions: $${allModules.sumOf { it.contributionsCount }}")
}
"""

        BuildMode.DAGGER -> {
          // Dagger uses component variable name instead of graph
          val daggerPluginsAccess =
            if (providerMultibindings) "component.getAllPlugins().get()"
            else "component.getAllPlugins()"
          val daggerInitializersAccess =
            if (providerMultibindings) "component.getAllInitializers().get()"
            else "component.getAllInitializers()"
          $$"""
package dev.zacsweers.metro.benchmark.app.component

import com.squareup.anvil.annotations.MergeComponent
import com.squareup.anvil.annotations.ContributesTo
import javax.inject.Singleton
$${if (providerImport.isNotEmpty()) "$providerImport\n" else ""}import dagger.multibindings.Multibinds
import dev.zacsweers.metro.benchmark.core.foundation.Plugin
import dev.zacsweers.metro.benchmark.core.foundation.Initializer
$$serviceImports

$${generateAccessors(allModules)}

@Singleton
@MergeComponent(Unit::class)
interface AppComponent {
  // Multibinding accessors
  fun getAllPlugins(): $$pluginsType
  fun getAllInitializers(): $$initializersType

  @MergeComponent.Factory
  interface Factory {
    fun create(): AppComponent
  }
}

// Multibind declarations for Dagger
@dagger.Module
interface AppComponentMultibinds {
  @Multibinds
  fun bindPlugins(): Set<Plugin>

  @Multibinds
  fun bindInitializers(): Set<Initializer>
}

/**
 * Creates and fully initializes the dependency graph.
 * This is the primary entry point for benchmarking graph creation and initialization.
 */
fun createAndInitialize(): AppComponent {
  val component = DaggerAppComponent.factory().create()
  // Force full initialization by accessing all multibindings
  $$daggerPluginsAccess
  $$daggerInitializersAccess
  return component
}

fun main() {
  val component = createAndInitialize()
  val fields = component.javaClass.declaredFields.size
  val methods = component.javaClass.declaredMethods.size
  val plugins = $$daggerPluginsAccess
  val initializers = $$daggerInitializersAccess

  println("Anvil benchmark graph successfully created!")
  println("  - Fields: $fields")
  println("  - Methods: $methods")
  println("  - Plugins: ${plugins.size}")
  println("  - Initializers: ${initializers.size}")
  println("  - Total modules: $${allModules.size}")
  println("  - Total contributions: $${allModules.sumOf { it.contributionsCount }}")
}
"""
        }
      }

    sourceFile.writeText(sourceCode.trimIndent())
  }

  fun writeSettingsFile(allModules: List<ModuleSpec>) {
    val settingsFile = File("generated-projects.txt")
    val includes = buildList {
      add("# multiplatform: $multiplatform")
      add(":core:foundation")
      addAll(allModules.map { ":${it.layer.path}:${it.name}" })
      add(":app:component")
    }
    val content = includes.joinToString("\n")
    settingsFile.writeText(content)
  }
}

// Execute the command
GenerateProjectsCommand().main(args)<|MERGE_RESOLUTION|>--- conflicted
+++ resolved
@@ -429,11 +429,8 @@
       BuildMode.METRO_NOOP ->
         """
 plugins {
-<<<<<<< HEAD
   alias(libs.plugins.kotlin.jvm)
-=======
-  id("org.jetbrains.kotlin.jvm")
->>>>>>> b7b7759a
+  id("dev.zacsweers.metro")
   id("dev.zacsweers.metro")
 }
 
@@ -447,11 +444,7 @@
       BuildMode.VANILLA ->
         """
 plugins {
-<<<<<<< HEAD
   alias(libs.plugins.kotlin.jvm)
-=======
-  id("org.jetbrains.kotlin.jvm")
->>>>>>> b7b7759a
 }
 
 dependencies {
@@ -645,7 +638,6 @@
     // For METRO_NOOP and VANILLA, generate plain Kotlin without annotations
     if (buildMode == BuildMode.METRO_NOOP || buildMode == BuildMode.VANILLA) {
       // Generate the same class structure as other modes, just without DI annotations
-<<<<<<< HEAD
       val contributions =
         (1..module.contributionsCount)
           .map { i ->
@@ -659,17 +651,6 @@
 class ${className}ServiceImpl$i : ${className}Service$i"""
               1 ->
                 """// Plugin contribution $i
-=======
-      val contributions = (1..module.contributionsCount).map { i ->
-        // Use deterministic random for consistency with other modes
-        val moduleRandom = Random(module.name.hashCode() + i)
-        when (moduleRandom.nextInt(3)) {
-          0 -> """// Binding contribution $i
-interface ${className}Service$i
-
-class ${className}ServiceImpl$i : ${className}Service$i"""
-          1 -> """// Plugin contribution $i
->>>>>>> b7b7759a
 interface ${className}Plugin$i : Plugin {
   override fun execute(): String
 }
@@ -677,12 +658,8 @@
 class ${className}PluginImpl$i : ${className}Plugin$i {
   override fun execute() = "${className.lowercase()}-plugin-$i"
 }"""
-<<<<<<< HEAD
               else ->
                 """// Initializer contribution $i
-=======
-          else -> """// Initializer contribution $i
->>>>>>> b7b7759a
 interface ${className}Initializer$i : Initializer {
   override fun initialize()
 }
@@ -690,7 +667,6 @@
 class ${className}InitializerImpl$i : ${className}Initializer$i {
   override fun initialize() = println("Initializing ${className.lowercase()} $i")
 }"""
-<<<<<<< HEAD
             }
           }
           .joinToString("\n\n")
@@ -699,14 +675,6 @@
       val subcomponentCode =
         if (module.hasSubcomponent) {
           """
-=======
-        }
-      }.joinToString("\n\n")
-
-      // Generate subcomponent equivalent for vanilla/metro-noop (plain classes)
-      val subcomponentCode = if (module.hasSubcomponent) {
-        """
->>>>>>> b7b7759a
 // Subcomponent-equivalent local services (no DI)
 ${(1..3).joinToString("\n\n") { i ->
           """interface ${className}LocalService$i
@@ -724,11 +692,7 @@
 }
 
 object ${className}Scope"""
-<<<<<<< HEAD
         } else ""
-=======
-      } else ""
->>>>>>> b7b7759a
 
       return """
 package $packageName
@@ -951,12 +915,6 @@
 object ${className}Scope
 """
 
-<<<<<<< HEAD
-=======
-      BuildMode.METRO_NOOP,
-      BuildMode.VANILLA -> "" // Already handled by early return above
-
->>>>>>> b7b7759a
       BuildMode.KOTLIN_INJECT_ANVIL ->
         """
 // Subcomponent-scoped services that depend on parent scope
@@ -1271,32 +1229,10 @@
           }
 
         BuildMode.METRO_NOOP ->
-<<<<<<< HEAD
-=======
-          """
-plugins {
-  id("org.jetbrains.kotlin.jvm")
-  id("dev.zacsweers.metro")
-  application
-}
-
-dependencies {
-  implementation(project(":core:foundation"))
-
-  // Depend on all generated modules to aggregate everything
-${allModules.joinToString("\n") { "  implementation(project(\":${it.layer.path}:${it.name}\"))" }}
-}
-
-application {
-  mainClass = "dev.zacsweers.metro.benchmark.app.component.AppComponentKt"
-}
-"""
-
-        BuildMode.VANILLA ->
->>>>>>> b7b7759a
           """
 plugins {
   alias(libs.plugins.kotlin.jvm)
+  id("dev.zacsweers.metro")
   id("dev.zacsweers.metro")
   application
 }
@@ -1572,17 +1508,10 @@
 
         BuildMode.METRO_NOOP,
         BuildMode.VANILLA -> {
-<<<<<<< HEAD
           val modeDescription =
             if (buildMode == BuildMode.METRO_NOOP)
               "METRO_NOOP mode - Metro compiler plugin is applied but no Metro annotations are used."
             else "VANILLA mode - Pure Kotlin with no DI framework."
-=======
-          val modeDescription = if (buildMode == BuildMode.METRO_NOOP)
-            "METRO_NOOP mode - Metro compiler plugin is applied but no Metro annotations are used."
-          else
-            "VANILLA mode - Pure Kotlin with no DI framework."
->>>>>>> b7b7759a
           """
 package dev.zacsweers.metro.benchmark.app.component
 
