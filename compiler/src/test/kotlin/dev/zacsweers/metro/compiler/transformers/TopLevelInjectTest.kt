--- conflicted
+++ resolved
@@ -558,11 +558,7 @@
       .isEqualTo("test.SharedTransitionScope")
 
     // Ensure we carry over parameter default
-<<<<<<< HEAD
-    assertThat(kFunction.valueParameters[0].isOptional).isTrue()
-=======
-    //    assertThat(kFunction.valueParameters[0].isOptional).isTrue()
->>>>>>> eea8fbd0
+        assertThat(kFunction.valueParameters[0].isOptional).isTrue()
   }
 
   @Test
