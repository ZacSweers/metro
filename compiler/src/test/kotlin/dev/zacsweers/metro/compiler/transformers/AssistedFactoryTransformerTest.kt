// Copyright (C) 2024 Zac Sweers
// SPDX-License-Identifier: Apache-2.0
package dev.zacsweers.metro.compiler.transformers

import com.google.common.truth.Truth.assertThat
import com.tschuchort.compiletesting.KotlinCompilation.ExitCode.COMPILATION_ERROR
import dev.zacsweers.metro.compiler.ExampleClass
import dev.zacsweers.metro.compiler.ExampleClassFactory
import dev.zacsweers.metro.compiler.Factory
import dev.zacsweers.metro.compiler.MetroCompilerTest
import dev.zacsweers.metro.compiler.assertDiagnostics
import dev.zacsweers.metro.compiler.callFactoryInvoke
import dev.zacsweers.metro.compiler.generatedAssistedFactoryImpl
import dev.zacsweers.metro.compiler.generatedFactoryClassAssisted
import dev.zacsweers.metro.compiler.invokeCreate
import dev.zacsweers.metro.compiler.invokeCreateAsProvider
import dev.zacsweers.metro.compiler.invokeInstanceMethod
import dev.zacsweers.metro.compiler.invokeMain
import dev.zacsweers.metro.provider
import java.util.concurrent.Callable
import org.junit.Ignore
import org.junit.Test

class AssistedFactoryTransformerTest : MetroCompilerTest() {

  @Test
  fun `assisted inject class generates factory with custom get function`() {
    compile(
      source(
        """
            class ExampleClass @Inject constructor(
              @Assisted val count: Int,
              val message: String,
            ) : Callable<String> {
              override fun call(): String = message + count
            }

            @AssistedFactory
            fun interface ExampleClassFactory {
              fun create(count: Int): ExampleClass
            }
          """
          .trimIndent()
      )
    ) {
      val exampleClassFactory =
        ExampleClass.generatedFactoryClassAssisted().invokeCreate(provider { "Hello, " })
      val exampleClass = exampleClassFactory.callFactoryInvoke<Callable<String>>(2)
      assertThat(exampleClass.call()).isEqualTo("Hello, 2")
    }
  }

  @Test
  fun `assisted factory impl smoke test`() {
    compile(
      source(
        """
            class ExampleClass @Inject constructor(
              @Assisted val count: Int,
              val message: String,
            ) : Callable<String> {
              override fun call(): String = message + count
            }

            @AssistedFactory
            fun interface ExampleClassFactory {
              fun create(count: Int): ExampleClass
            }
          """
          .trimIndent()
      )
    ) {
      val exampleClassFactory =
        ExampleClass.generatedFactoryClassAssisted().invokeCreate(provider { "Hello, " })

      val factoryImplClass = ExampleClassFactory.generatedAssistedFactoryImpl()
      val factoryImplProvider = factoryImplClass.invokeCreateAsProvider<Any>(exampleClassFactory)
      val factoryImpl = factoryImplProvider()
      val exampleClass2 = factoryImpl.invokeInstanceMethod<Callable<String>>("create", 2)
      assertThat(exampleClass2.call()).isEqualTo("Hello, 2")
    }
  }

  @Ignore("Ignored until we merge the assisted FIR generators")
  @Test
  fun `default assisted factory is generated in FIR`() {
    compile(
      source(
        """
            class ExampleClass @Inject constructor(
              @Assisted val count: Int,
              val message: String,
            ) : Callable<String> {
              override fun call(): String = message + count
            }

            fun main(factory: ExampleClass.Factory, count: Int): ExampleClass {
              // Smoke test to ensure that the FIR-generated
              return factory.create(count = count)
            }
          """
          .trimIndent()
      ),
      generateAssistedFactories = true,
    ) {
      val exampleClassFactory =
        ExampleClass.generatedFactoryClassAssisted().invokeCreate(provider { "Hello, " })

      val factoryImplClass = ExampleClass.Factory.generatedAssistedFactoryImpl()
      val factoryImplProvider = factoryImplClass.invokeCreateAsProvider<Any>(exampleClassFactory)
      val factoryImpl = factoryImplProvider()
      val exampleClass2 = factoryImpl.invokeInstanceMethod<Callable<String>>("create", 2)
      assertThat(exampleClass2.call()).isEqualTo("Hello, 2")

      // Run through FIR's generated one too
      val exampleClass3 = invokeMain<Callable<String>>(factoryImpl, 3)
      assertThat(exampleClass3.call()).isEqualTo("Hello, 3")
    }
  }

  @Ignore("Ignored until we merge the assisted FIR generators")
  @Test
  fun `default assisted factory with default values`() {
    compile(
      source(
        """
            class ExampleClass @Inject constructor(
              @Assisted val count: Int = 2,
              val message: String,
            ) : Callable<String> {
              override fun call(): String = message + count
            }

            fun main(factory: ExampleClass.Factory): ExampleClass {
              // Smoke test to ensure that the FIR-generated create() supports default args
              return factory.create()
            }
          """
          .trimIndent()
      ),
      generateAssistedFactories = true,
    ) {
      val exampleClassFactory =
        ExampleClass.generatedFactoryClassAssisted().invokeCreate(provider { "Hello, " })

      val factoryImplClass = ExampleClass.Factory.generatedAssistedFactoryImpl()
      val factoryImplProvider = factoryImplClass.invokeCreateAsProvider<Any>(exampleClassFactory)
      val factoryImpl = factoryImplProvider()
      val exampleClass2 = factoryImpl.invokeInstanceMethod<Callable<String>>("create", 2)
      assertThat(exampleClass2.call()).isEqualTo("Hello, 2")

      // Run through FIR's generated one too
      val exampleClass3 = invokeMain<Callable<String>>(factoryImpl)
      assertThat(exampleClass3.call()).isEqualTo("Hello, 2")
    }
  }

  @Ignore("Ignored until we merge the assisted FIR generators")
  @Test
  fun `default assisted factory with custom identifiers`() {
    compile(
      source(
        """
            class ExampleClass @Inject constructor(
              @Assisted("1") val count1: Int,
              @Assisted("2") val count2: Int,
              val message: String,
            ) : Callable<String> {
              override fun call(): String = message + count1 + " " + count2
            }

            fun main(factory: ExampleClass.Factory, count1: Int, count2: Int): ExampleClass {
              // Smoke test to ensure that the FIR-generated create() respects identifiers. Note the order switch
              return factory.create(count2 = count2, count1 = count1)
            }
          """
          .trimIndent()
      ),
      generateAssistedFactories = true,
    ) {
      val exampleClassFactory =
        ExampleClass.generatedFactoryClassAssisted().invokeCreate(provider { "Hello, " })

      val factoryImplClass = ExampleClass.Factory.generatedAssistedFactoryImpl()
      val factoryImplProvider = factoryImplClass.invokeCreateAsProvider<Any>(exampleClassFactory)
      val factoryImpl = factoryImplProvider()
      val exampleClass2 = factoryImpl.invokeInstanceMethod<Callable<String>>("create", 2, 3)
      assertThat(exampleClass2.call()).isEqualTo("Hello, 2 3")

      // Run through FIR's generated one too
      val exampleClass3 = invokeMain<Callable<String>>(factoryImpl, 2, 3)
      assertThat(exampleClass3.call()).isEqualTo("Hello, 2 3")
    }
  }

  @Test
  fun `assisted factory must target assisted inject types with matching assisted parameters`() {
    compile(
      source(
        """
            class ExampleClass @Inject constructor(
              val count: Int,
              val message: String,
            )

            @AssistedFactory
            fun interface ExampleClassFactory {
              fun create(count: Int): ExampleClass
            }
          """
          .trimIndent()
      ),
      expectedExitCode = COMPILATION_ERROR,
    ) {
      assertDiagnostics(
        "e: ExampleClass.kt:6:7 Assisted parameter mismatch. Expected 1 assisted parameters but found 0."
      )
    }
  }

  @Test
  fun `assisted factory must target assisted inject types - missing constructor`() {
    compile(
      source(
        """
            class ExampleClass

            @AssistedFactory
            fun interface ExampleClassFactory {
              fun create(count: Int): ExampleClass
            }
          """
          .trimIndent()
      ),
      expectedExitCode = COMPILATION_ERROR,
    ) {
      assertDiagnostics(
        "e: ExampleClass.kt:10:7 Invalid return type: test.ExampleClass. `@AssistedFactory` target classes must have a single `@Inject`-annotated constructor or be annotated `@Inject` with only a primary constructor."
      )
    }
  }

  // Regression test for https://github.com/ZacSweers/metro/issues/364#issuecomment-2841469320
  @Test
  fun `assisted factory must target assisted inject types - missing return type`() {
    compile(
      source(
        """
            @AssistedFactory
            fun interface ExampleClassFactory {
              fun create(count: Int)
            }
          """
          .trimIndent()
      ),
      expectedExitCode = COMPILATION_ERROR,
    ) {
      assertDiagnostics(
        "e: ExampleClassFactory.kt:8:7 Invalid return type: kotlin.Unit. `@AssistedFactory` target classes must have a single `@Inject`-annotated constructor or be annotated `@Inject` with only a primary constructor."
      )
    }
  }

  @Test
  fun `assisted factories cannot be local`() {
    compile(
      source(
        """
            class ExampleClass

            fun example() {
              @AssistedFactory
              abstract class ExampleClassFactory {
                abstract fun create(count: Int): ExampleClass
              }
            }
          """
          .trimIndent()
      ),
      expectedExitCode = COMPILATION_ERROR,
    ) {
      assertDiagnostics(
        "e: ExampleClass.kt:10:18 @Assisted.Factory declarations cannot be local classes."
      )
    }
  }

  @Test
  fun `assisted factories cannot be protected`() {
    compile(
      source(
        """
            class ExampleClass @Inject constructor(
              @Assisted val count: Int,
            ) {
              @AssistedFactory
              protected fun interface Factory {
                fun create(count: Int): ExampleClass
              }
            }
          """
          .trimIndent()
      ),
      expectedExitCode = COMPILATION_ERROR,
    ) {
      assertDiagnostics(
        "e: ExampleClass.kt:10:3 @Assisted.Factory declarations must be public or internal."
      )
    }
  }

  @Test
  fun `assisted factories cannot be private`() {
    compile(
      source(
        """
            class ExampleClass @Inject constructor(
              @Assisted val count: Int,
            ) {
              @AssistedFactory
              private fun interface Factory {
                fun create(count: Int): ExampleClass
              }
            }
          """
          .trimIndent()
      ),
      expectedExitCode = COMPILATION_ERROR,
    ) {
      assertDiagnostics(
        "e: ExampleClass.kt:10:3 @Assisted.Factory declarations must be public or internal."
      )
    }
  }

  @Test
  fun `assisted factories cannot be final`() {
    compile(
      source(
        """
            class ExampleClass @Inject constructor(
              @Assisted val count: Int,
            ) {
              @AssistedFactory
              class Factory {
                fun create(count: Int): ExampleClass {
                  throw NotImplementedError()
                }
              }
            }
          """
          .trimIndent()
      ),
      expectedExitCode = COMPILATION_ERROR,
    ) {
      assertDiagnostics(
        "e: ExampleClass.kt:10:9 @Assisted.Factory declarations should be non-sealed abstract classes or interfaces."
      )
    }
  }

  @Test
  fun `assisted factories cannot be sealed classes`() {
    compile(
      source(
        """
            class ExampleClass @Inject constructor(
              @Assisted val count: Int,
            ) {
              @AssistedFactory
              sealed class Factory {
                abstract fun create(count: Int): ExampleClass
              }
            }
          """
          .trimIndent()
      ),
      expectedExitCode = COMPILATION_ERROR,
    ) {
      assertDiagnostics(
        "e: ExampleClass.kt:10:16 @Assisted.Factory declarations should be non-sealed abstract classes or interfaces."
      )
    }
  }

  @Test
  fun `assisted factories cannot be sealed interfaces`() {
    compile(
      source(
        """
            class ExampleClass @Inject constructor(
              @Assisted val count: Int,
            ) {
              @AssistedFactory
              sealed interface Factory {
                fun create(count: Int): ExampleClass
              }
            }
          """
          .trimIndent()
      ),
      expectedExitCode = COMPILATION_ERROR,
    ) {
      assertDiagnostics(
        "e: ExampleClass.kt:10:20 @Assisted.Factory declarations should be non-sealed abstract classes or interfaces."
      )
    }
  }

  @Test
  fun `assisted factories cannot be enums`() {
    compile(
      source(
        """
            class ExampleClass @Inject constructor(
              @Assisted val count: Int,
            ) {
              @AssistedFactory
              enum class Factory {
                INSTANCE {
                  override fun create(count: Int): ExampleClass {
                    throw NotImplementedError()
                  }
                };
                abstract fun create(count: Int): ExampleClass
              }
            }
          """
          .trimIndent()
      ),
      expectedExitCode = COMPILATION_ERROR,
    ) {
      assertDiagnostics(
        "e: ExampleClass.kt:10:14 @Assisted.Factory declarations should be non-sealed abstract classes or interfaces."
      )
    }
  }

  @Test
  fun `assisted factories cannot be annotation classes`() {
    compile(
      source(
        """
            class ExampleClass @Inject constructor(
              @Assisted val count: Int,
            ) {
              @AssistedFactory
              annotation class Factory
            }
          """
          .trimIndent()
      ),
      expectedExitCode = COMPILATION_ERROR,
    ) {
      assertDiagnostics(
        """
            e: ExampleClass.kt:10:20 @Assisted.Factory declarations should be non-sealed abstract classes or interfaces.
          """
          .trimIndent()
      )
    }
  }

  @Test
  fun `assisted factories cannot be objects`() {
    compile(
      source(
        """
            class ExampleClass @Inject constructor(
              @Assisted val count: Int,
            ) {
              @AssistedFactory
              object Factory {
                fun create(count: Int): ExampleClass {
                  throw NotImplementedError()
                }
              }
            }
          """
          .trimIndent()
      ),
      expectedExitCode = COMPILATION_ERROR,
    ) {
      assertDiagnostics(
        "e: ExampleClass.kt:10:10 @Assisted.Factory declarations should be non-sealed abstract classes or interfaces."
      )
    }
  }

  @Test
  fun `assisted factories must have a single abstract function - absent`() {
    compile(
      source(
        """
            class ExampleClass @Inject constructor(
              @Assisted val count: Int,
            ) {
              @AssistedFactory
              interface Factory
            }
          """
          .trimIndent()
      ),
      expectedExitCode = COMPILATION_ERROR,
    ) {
      assertDiagnostics(
        "e: ExampleClass.kt:10:13 @AssistedFactory declarations must have exactly one abstract function but found none."
      )
    }
  }

  @Test
  fun `assisted factories must have a single abstract function - multiple`() {
    compile(
      source(
        """
            class ExampleClass @Inject constructor(
              @Assisted val count: Int,
            ) {
              @AssistedFactory
              interface Factory {
                fun create(count: Int): ExampleClass
                fun create2(count: Int): ExampleClass
              }
            }
          """
          .trimIndent()
      ),
      expectedExitCode = COMPILATION_ERROR,
    ) {
      assertDiagnostics(
        """
            e: ExampleClass.kt:11:9 @AssistedFactory declarations must have exactly one abstract function but found 2.
            e: ExampleClass.kt:12:9 @AssistedFactory declarations must have exactly one abstract function but found 2.
          """
          .trimIndent()
      )
    }
  }

  @Test
  fun `assisted factories must have a single abstract function - implemented from supertype`() {
    compile(
      source(
        """
            class ExampleClass @Inject constructor(
              @Assisted val count: Int,
            ) {
              interface BaseFactory {
                fun create(count: Int): ExampleClass
              }
              @AssistedFactory
              interface Factory : BaseFactory {
                override fun create(count: Int): ExampleClass {
                  throw NotImplementedError()
                }
              }
            }
          """
          .trimIndent()
      ),
      expectedExitCode = COMPILATION_ERROR,
    ) {
      assertDiagnostics(
        "e: ExampleClass.kt:13:13 @AssistedFactory declarations must have exactly one abstract function but found none."
      )
    }
  }

  @Test
  fun `assisted factories must have a single abstract function - implemented in supertype`() {
    compile(
      source(
        """
            class ExampleClass @Inject constructor(
              @Assisted val count: Int,
            ) {
              interface GrandParentFactory {
                fun create(count: Int): ExampleClass
              }
              interface ParentFactory : GrandParentFactory {
                override fun create(count: Int): ExampleClass {
                  throw NotImplementedError()
                }
              }
              @AssistedFactory
              interface Factory : ParentFactory
            }
          """
          .trimIndent()
      ),
      expectedExitCode = COMPILATION_ERROR,
    ) {
      assertDiagnostics(
        "e: ExampleClass.kt:18:13 @AssistedFactory declarations must have exactly one abstract function but found none."
      )
    }
  }

  @Test
  fun `assisted parameter mismatch - different count - one empty`() {
    compile(
      source(
        """
            class ExampleClass @Inject constructor(
              @Assisted val count: Int,
            ) {
              @AssistedFactory
              interface Factory {
                fun create(): ExampleClass
              }
            }
          """
          .trimIndent()
      ),
      expectedExitCode = COMPILATION_ERROR,
    ) {
      assertDiagnostics(
        "e: ExampleClass.kt:6:7 Assisted parameter mismatch. Expected 0 assisted parameters but found 1."
      )
    }
  }

  @Test
  fun `assisted parameter mismatch - different count`() {
    compile(
      source(
        """
            class ExampleClass @Inject constructor(
              @Assisted val count: Int,
              @Assisted val message: String,
            ) {
              @AssistedFactory
              interface Factory {
                fun create(count: Int): ExampleClass
              }
            }
          """
          .trimIndent()
      ),
      expectedExitCode = COMPILATION_ERROR,
    ) {
      assertDiagnostics(
        "e: ExampleClass.kt:6:7 Assisted parameter mismatch. Expected 1 assisted parameters but found 2."
      )
    }
  }

  @Test
  fun `assisted parameter mismatch - different types`() {
    compile(
      source(
        """
            class ExampleClass @Inject constructor(
              @Assisted val count: String,
            ) {
              @AssistedFactory
              interface Factory {
                fun create(count: Int): ExampleClass
              }
            }
          """
          .trimIndent()
      ),
      expectedExitCode = COMPILATION_ERROR,
    ) {
      assertDiagnostics(
        """
            e: ExampleClass.kt:6:7 Parameter mismatch. Assisted factory and assisted inject constructor parameters must match but found differences:
              Missing from factory: kotlin.Int
              Missing from factory: kotlin.String
          """
          .trimIndent()
      )
    }
  }

  @Test
  fun `assisted parameter mismatch - different identifiers`() {
    compile(
      source(
        """
            class ExampleClass @Inject constructor(
              @Assisted("count") val count: String,
            ) {
              @AssistedFactory
              interface Factory {
                fun create(@Assisted("notcount") count: Int): ExampleClass
              }
            }
          """
          .trimIndent()
      ),
      expectedExitCode = COMPILATION_ERROR,
    ) {
      assertDiagnostics(
        """
            e: ExampleClass.kt:6:7 Parameter mismatch. Assisted factory and assisted inject constructor parameters must match but found differences:
              Missing from factory: kotlin.Int (notcount)
              Missing from factory: kotlin.String (count)
          """
          .trimIndent()
      )
    }
  }

  @Test
  fun `assisted parameter mismatch - matching identifiers - different types`() {
    compile(
      source(
        """
            class ExampleClass @Inject constructor(
              @Assisted("count") val count: String,
            ) {
              @AssistedFactory
              interface Factory {
                fun create(@Assisted("count") count: Int): ExampleClass
              }
            }
          """
          .trimIndent()
      ),
      expectedExitCode = COMPILATION_ERROR,
    ) {
      assertDiagnostics(
        """
            e: ExampleClass.kt:6:7 Parameter mismatch. Assisted factory and assisted inject constructor parameters must match but found differences:
              Missing from factory: kotlin.Int (count)
              Missing from factory: kotlin.String (count)
          """
          .trimIndent()
      )
    }
  }

  @Test
  fun `assisted parameters in later order work`() {
    compile(
      source(
        """
          @DependencyGraph
          interface ExampleGraph {
            val exampleClassFactory: ExampleClass.Factory

            @Provides val int: Int get() = 0
          }

          class ExampleClass @Inject constructor(
            val count: Int,
            @Assisted val text: String,
          ) {
            fun template(): String = text + count

            @AssistedFactory
            interface Factory {
              fun create(@Assisted text: String): ExampleClass
            }
          }

          fun main(text: String): String {
            val graph = createGraph<ExampleGraph>()
            val exampleClass = graph.exampleClassFactory.create(text)
            return exampleClass.template()
          }
          """
          .trimIndent()
      )
    ) {
      val result = invokeMain<String>("hello ", mainClass = "test.ExampleGraphKt")
      assertThat(result).isEqualTo("hello 0")
    }
  }

  @Test
<<<<<<< HEAD
  fun `assisted factory with protected method works`() {
=======
  fun `assisted factory with additional non abstract methods work`() {
>>>>>>> 0d240e1b
    compile(
      source(
        """
            class ExampleClass @Inject constructor(
              @Assisted val count: Int,
              val message: String,
            ) : Callable<String> {
              override fun call(): String = message + count
            }

            @AssistedFactory
<<<<<<< HEAD
            abstract class ExampleClassFactory {
              protected abstract fun create(count: Int): ExampleClass
=======
            interface ExampleClassFactory {
              fun foo(): ExampleClass = create(0)
              fun bar() {}

              fun create(count: Int): ExampleClass
>>>>>>> 0d240e1b
            }
          """
          .trimIndent()
      )
    ) {
      val exampleClassFactory =
        ExampleClass.generatedFactoryClassAssisted().invokeCreate(provider { "Hello, " })
      val exampleClass = exampleClassFactory.callFactoryInvoke<Callable<String>>(2)
      assertThat(exampleClass.call()).isEqualTo("Hello, 2")
    }
  }
}<|MERGE_RESOLUTION|>--- conflicted
+++ resolved
@@ -772,11 +772,7 @@
   }
 
   @Test
-<<<<<<< HEAD
-  fun `assisted factory with protected method works`() {
-=======
   fun `assisted factory with additional non abstract methods work`() {
->>>>>>> 0d240e1b
     compile(
       source(
         """
@@ -788,16 +784,11 @@
             }
 
             @AssistedFactory
-<<<<<<< HEAD
-            abstract class ExampleClassFactory {
-              protected abstract fun create(count: Int): ExampleClass
-=======
             interface ExampleClassFactory {
               fun foo(): ExampleClass = create(0)
               fun bar() {}
 
               fun create(count: Int): ExampleClass
->>>>>>> 0d240e1b
             }
           """
           .trimIndent()
@@ -809,4 +800,31 @@
       assertThat(exampleClass.call()).isEqualTo("Hello, 2")
     }
   }
+
+  @Test
+  fun `assisted factory with protected method works`() {
+    compile(
+      source(
+        """
+            class ExampleClass @Inject constructor(
+              @Assisted val count: Int,
+              val message: String,
+            ) : Callable<String> {
+              override fun call(): String = message + count
+            }
+
+            @AssistedFactory
+            abstract class ExampleClassFactory {
+              protected abstract fun create(count: Int): ExampleClass
+            }
+          """
+          .trimIndent()
+      )
+    ) {
+      val exampleClassFactory =
+        ExampleClass.generatedFactoryClassAssisted().invokeCreate(provider { "Hello, " })
+      val exampleClass = exampleClassFactory.callFactoryInvoke<Callable<String>>(2)
+      assertThat(exampleClass.call()).isEqualTo("Hello, 2")
+    }
+  }
 }