--- conflicted
+++ resolved
@@ -130,13 +130,8 @@
     ) {
       assertDiagnostics(
         """
-<<<<<<< HEAD
-          e: ExampleClass.kt:6:7 Parameter mismatch. Assisted factory and assisted inject constructor parameters must match but found differences:
-            Missing from factory: kotlin.Int
-=======
         e: ExampleClass.kt:6:7 Parameter mismatch. Assisted factory and assisted inject constructor parameters must match but found differences:
-          Missing from constructor: kotlin.Int
->>>>>>> eea8fbd0
+          Missing from factory: kotlin.Int
         """
           .trimIndent()
       )
@@ -164,13 +159,8 @@
     ) {
       assertDiagnostics(
         """
-<<<<<<< HEAD
-          e: ExampleClass.kt:6:7 Parameter mismatch. Assisted factory and assisted inject constructor parameters must match but found differences:
-            Missing from factory: kotlin.String
-=======
         e: ExampleClass.kt:6:7 Parameter mismatch. Assisted factory and assisted inject constructor parameters must match but found differences:
-          Missing from constructor: kotlin.String
->>>>>>> eea8fbd0
+          Missing from factory: kotlin.String
         """
           .trimIndent()
       )
@@ -197,15 +187,9 @@
     ) {
       assertDiagnostics(
         """
-<<<<<<< HEAD
-          e: ExampleClass.kt:6:7 Parameter mismatch. Assisted factory and assisted inject constructor parameters must match but found differences:
-            Missing from factory: kotlin.String
-            Missing from constructor: kotlin.Int
-=======
         e: ExampleClass.kt:6:7 Parameter mismatch. Assisted factory and assisted inject constructor parameters must match but found differences:
-          Missing from factory: kotlin.Int
-          Missing from constructor: kotlin.String
->>>>>>> eea8fbd0
+          Missing from factory: kotlin.String
+          Missing from constructor: kotlin.Int
         """
           .trimIndent()
       )
@@ -232,15 +216,9 @@
     ) {
       assertDiagnostics(
         """
-<<<<<<< HEAD
-          e: ExampleClass.kt:6:7 Parameter mismatch. Assisted factory and assisted inject constructor parameters must match but found differences:
-            Missing from factory: kotlin.String (count)
-            Missing from constructor: kotlin.Int (notcount)
-=======
         e: ExampleClass.kt:6:7 Parameter mismatch. Assisted factory and assisted inject constructor parameters must match but found differences:
-          Missing from factory: kotlin.Int (notcount)
-          Missing from constructor: kotlin.String (count)
->>>>>>> eea8fbd0
+          Missing from factory: kotlin.String (count)
+          Missing from constructor: kotlin.Int (notcount)
         """
           .trimIndent()
       )
@@ -267,15 +245,9 @@
     ) {
       assertDiagnostics(
         """
-<<<<<<< HEAD
-          e: ExampleClass.kt:6:7 Parameter mismatch. Assisted factory and assisted inject constructor parameters must match but found differences:
-            Missing from factory: kotlin.String (count)
-            Missing from constructor: kotlin.Int (count)
-=======
         e: ExampleClass.kt:6:7 Parameter mismatch. Assisted factory and assisted inject constructor parameters must match but found differences:
-          Missing from factory: kotlin.Int (count)
-          Missing from constructor: kotlin.String (count)
->>>>>>> eea8fbd0
+          Missing from factory: kotlin.String (count)
+          Missing from constructor: kotlin.Int (count)
         """
           .trimIndent()
       )
