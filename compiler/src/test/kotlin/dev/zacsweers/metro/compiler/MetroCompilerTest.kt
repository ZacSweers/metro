// Copyright (C) 2021 Zac Sweers
// SPDX-License-Identifier: Apache-2.0
package dev.zacsweers.metro.compiler

import com.google.common.truth.Truth.assertThat
import com.tschuchort.compiletesting.CompilationResult
import com.tschuchort.compiletesting.JvmCompilationResult
import com.tschuchort.compiletesting.KotlinCompilation
import com.tschuchort.compiletesting.PluginOption
import com.tschuchort.compiletesting.SourceFile
import com.tschuchort.compiletesting.SourceFile.Companion.java
import com.tschuchort.compiletesting.SourceFile.Companion.kotlin
import com.tschuchort.compiletesting.addPreviousResultToClasspath
import dev.zacsweers.metro.compiler.symbols.Symbols
import java.nio.file.Path
import java.nio.file.Paths
import kotlin.io.path.absolutePathString
import okio.Buffer
import org.intellij.lang.annotations.Language
import org.jetbrains.kotlin.compiler.plugin.CliOption
import org.jetbrains.kotlin.compiler.plugin.CommandLineProcessor
import org.junit.Rule
import org.junit.rules.TemporaryFolder

abstract class MetroCompilerTest {

  @Rule @JvmField val temporaryFolder: TemporaryFolder = TemporaryFolder()
  @Rule @JvmField val testInfo: TestInfoRule = TestInfoRule()

  // TODO every time we update this a ton of tests fail because their line numbers change
  //  would be nice to make this more flexible
  val defaultImports
    get() =
      listOf(
        "${Symbols.StringNames.METRO_RUNTIME_PACKAGE}.*",
        // For Callable access
        "java.util.concurrent.*",
      ) + extraImports

  protected open val extraImports: List<String>
    get() = emptyList()

  protected open val metroOptions: MetroOptions
    get() = MetroOptions()

  protected val debugOutputDir: Path
    get() =
      Paths.get(System.getProperty("metro.buildDir"))
        .resolve("metroDebug")
        .resolve(testInfo.currentClassName.substringAfterLast('.'))
        .resolve(testInfo.currentMethodName.replace(" ", "_"))

  private var compilationCount = 0

  protected fun prepareCompilation(
    vararg sourceFiles: SourceFile,
    debug: Boolean = MetroOption.DEBUG.raw.defaultValue.expectAs(),
    generateAssistedFactories: Boolean =
      MetroOption.GENERATE_ASSISTED_FACTORIES.raw.defaultValue.expectAs(),
    options: MetroOptions =
      metroOptions.copy(debug = debug, generateAssistedFactories = generateAssistedFactories),
    previousCompilationResult: JvmCompilationResult? = null,
    compilationName: String = "compilation${compilationCount++}",
  ): KotlinCompilation {
    val finalOptions = options.copy(debug = debug || options.debug)
    return KotlinCompilation().apply {
      workingDir = temporaryFolder.newFolder(compilationName)
      compilerPluginRegistrars = listOf(MetroCompilerPluginRegistrar())
      val processor = MetroCommandLineProcessor()
      commandLineProcessors = listOf(processor)
      pluginOptions = finalOptions.toPluginOptions(processor)
      inheritClassPath = true
      sources = sourceFiles.asList()
      verbose = false
      jvmTarget = JVM_TARGET
      kotlincArguments +=
        listOf("-jvm-default=no-compatibility", "-Xverify-ir=error", "-Xverify-ir-visibility")

      // TODO test enabling IC?
      //  kotlincArguments += "-Xenable-incremental-compilation"

      if (previousCompilationResult != null) {
        addPreviousResultToClasspath(previousCompilationResult)
      }
    }
  }

  private fun MetroOptions.toPluginOptions(processor: CommandLineProcessor): List<PluginOption> {
    return sequence {
        for (entry in MetroOption.entries) {
          val option =
            when (entry) {
              MetroOption.DEBUG -> processor.option(entry.raw.cliOption, debug)
              MetroOption.ENABLED -> processor.option(entry.raw.cliOption, enabled)
              MetroOption.REPORTS_DESTINATION ->
                processor.option(
                  entry.raw.cliOption,
                  reportsDestination?.absolutePathString().orEmpty(),
                )
              MetroOption.GENERATE_ASSISTED_FACTORIES ->
                processor.option(entry.raw.cliOption, generateAssistedFactories)
              MetroOption.ENABLE_TOP_LEVEL_FUNCTION_INJECTION ->
                processor.option(entry.raw.cliOption, enableTopLevelFunctionInjection)
              MetroOption.GENERATE_CONTRIBUTION_HINTS ->
                processor.option(entry.raw.cliOption, generateContributionHints)
              MetroOption.GENERATE_CONTRIBUTION_HINTS_IN_FIR ->
                processor.option(
                  entry.raw.cliOption,
                  this@toPluginOptions.generateContributionHintsInFir,
                )
              MetroOption.TRANSFORM_PROVIDERS_TO_PRIVATE ->
                processor.option(entry.raw.cliOption, transformProvidersToPrivate)
              MetroOption.SHRINK_UNUSED_BINDINGS ->
                processor.option(entry.raw.cliOption, shrinkUnusedBindings)
              MetroOption.CHUNK_FIELD_INITS ->
                processor.option(entry.raw.cliOption, chunkFieldInits)
              MetroOption.STATEMENTS_PER_INIT_FUN ->
                processor.option(entry.raw.cliOption, statementsPerInitFun)
              MetroOption.PUBLIC_PROVIDER_SEVERITY ->
                processor.option(entry.raw.cliOption, publicProviderSeverity)
              MetroOption.WARN_ON_INJECT_ANNOTATION_PLACEMENT ->
                processor.option(entry.raw.cliOption, warnOnInjectAnnotationPlacement)
              MetroOption.INTEROP_ANNOTATIONS_NAMED_ARG_SEVERITY ->
                processor.option(entry.raw.cliOption, interopAnnotationsNamedArgSeverity)
              MetroOption.LOGGING -> {
                if (enabledLoggers.isEmpty()) continue
                processor.option(entry.raw.cliOption, enabledLoggers.joinToString("|") { it.name })
              }
              MetroOption.ENABLE_DAGGER_RUNTIME_INTEROP ->
                processor.option(entry.raw.cliOption, enableDaggerRuntimeInterop)
              MetroOption.MAX_IR_ERRORS_COUNT ->
                processor.option(entry.raw.cliOption, maxIrErrorsCount)
              MetroOption.CUSTOM_PROVIDER -> {
                if (customProviderTypes.isEmpty()) continue
                processor.option(entry.raw.cliOption, customProviderTypes.joinToString(":"))
              }
              MetroOption.CUSTOM_LAZY -> {
                if (customLazyTypes.isEmpty()) continue
                processor.option(entry.raw.cliOption, customLazyTypes.joinToString(":"))
              }
              MetroOption.CUSTOM_ASSISTED -> {
                if (customAssistedAnnotations.isEmpty()) continue
                processor.option(entry.raw.cliOption, customAssistedAnnotations.joinToString(":"))
              }
              MetroOption.CUSTOM_ASSISTED_FACTORY -> {
                if (customAssistedFactoryAnnotations.isEmpty()) continue
                processor.option(
                  entry.raw.cliOption,
                  customAssistedFactoryAnnotations.joinToString(":"),
                )
              }
              MetroOption.CUSTOM_ASSISTED_INJECT -> {
                if (customAssistedInjectAnnotations.isEmpty()) continue
                processor.option(
                  entry.raw.cliOption,
                  customAssistedInjectAnnotations.joinToString(":"),
                )
              }
              MetroOption.CUSTOM_BINDS -> {
                if (customBindsAnnotations.isEmpty()) continue
                processor.option(entry.raw.cliOption, customBindsAnnotations.joinToString(":"))
              }
              MetroOption.CUSTOM_CONTRIBUTES_TO -> {
                if (customContributesToAnnotations.isEmpty()) continue
                processor.option(
                  entry.raw.cliOption,
                  customContributesToAnnotations.joinToString(":"),
                )
              }
              MetroOption.CUSTOM_CONTRIBUTES_BINDING -> {
                if (customContributesBindingAnnotations.isEmpty()) continue
                processor.option(
                  entry.raw.cliOption,
                  customContributesBindingAnnotations.joinToString(":"),
                )
              }
              MetroOption.CUSTOM_ELEMENTS_INTO_SET -> {
                if (customElementsIntoSetAnnotations.isEmpty()) continue
                processor.option(
                  entry.raw.cliOption,
                  customElementsIntoSetAnnotations.joinToString(":"),
                )
              }
              MetroOption.CUSTOM_DEPENDENCY_GRAPH -> {
                if (customGraphAnnotations.isEmpty()) continue
                processor.option(entry.raw.cliOption, customGraphAnnotations.joinToString(":"))
              }
              MetroOption.CUSTOM_DEPENDENCY_GRAPH_FACTORY -> {
                if (customGraphFactoryAnnotations.isEmpty()) continue
                processor.option(
                  entry.raw.cliOption,
                  customGraphFactoryAnnotations.joinToString(":"),
                )
              }
              MetroOption.CUSTOM_INJECT -> {
                if (customInjectAnnotations.isEmpty()) continue
                processor.option(entry.raw.cliOption, customInjectAnnotations.joinToString(":"))
              }
              MetroOption.CUSTOM_INTO_MAP -> {
                if (customIntoMapAnnotations.isEmpty()) continue
                processor.option(entry.raw.cliOption, customIntoMapAnnotations.joinToString(":"))
              }
              MetroOption.CUSTOM_INTO_SET -> {
                if (customIntoSetAnnotations.isEmpty()) continue
                processor.option(entry.raw.cliOption, customIntoSetAnnotations.joinToString(":"))
              }
              MetroOption.CUSTOM_MAP_KEY -> {
                if (customMapKeyAnnotations.isEmpty()) continue
                processor.option(entry.raw.cliOption, customMapKeyAnnotations.joinToString(":"))
              }
              MetroOption.CUSTOM_MULTIBINDS -> {
                if (customMultibindsAnnotations.isEmpty()) continue
                processor.option(entry.raw.cliOption, customMultibindsAnnotations.joinToString(":"))
              }
              MetroOption.CUSTOM_PROVIDES -> {
                if (customProvidesAnnotations.isEmpty()) continue
                processor.option(entry.raw.cliOption, customProvidesAnnotations.joinToString(":"))
              }
              MetroOption.CUSTOM_QUALIFIER -> {
                if (customQualifierAnnotations.isEmpty()) continue
                processor.option(entry.raw.cliOption, customQualifierAnnotations.joinToString(":"))
              }
              MetroOption.CUSTOM_SCOPE -> {
                if (customScopeAnnotations.isEmpty()) continue
                processor.option(entry.raw.cliOption, customScopeAnnotations.joinToString(":"))
              }
              MetroOption.CUSTOM_BINDING_CONTAINER -> {
                if (customBindingContainerAnnotations.isEmpty()) continue
                processor.option(
                  entry.raw.cliOption,
                  customBindingContainerAnnotations.joinToString(":"),
                )
              }
              MetroOption.CUSTOM_CONTRIBUTES_INTO_SET -> {
                if (customContributesIntoSetAnnotations.isEmpty()) continue
                processor.option(
                  entry.raw.cliOption,
                  customContributesIntoSetAnnotations.joinToString(":"),
                )
              }
              MetroOption.CUSTOM_GRAPH_EXTENSION -> {
                if (customGraphExtensionAnnotations.isEmpty()) continue
                processor.option(
                  entry.raw.cliOption,
                  customGraphExtensionAnnotations.joinToString(":"),
                )
              }
              MetroOption.CUSTOM_GRAPH_EXTENSION_FACTORY -> {
                if (customGraphExtensionFactoryAnnotations.isEmpty()) continue
                processor.option(
                  entry.raw.cliOption,
                  customGraphExtensionFactoryAnnotations.joinToString(":"),
                )
              }
              MetroOption.CUSTOM_ORIGIN -> {
                if (customOriginAnnotations.isEmpty()) continue
                processor.option(entry.raw.cliOption, customOriginAnnotations.joinToString(":"))
              }
              MetroOption.CUSTOM_OPTIONAL_BINDING -> {
                if (customOptionalBindingAnnotations.isEmpty()) continue
                processor.option(
                  entry.raw.cliOption,
                  customOptionalBindingAnnotations.joinToString(":"),
                )
              }
              MetroOption.ENABLE_DAGGER_ANVIL_INTEROP -> {
                processor.option(entry.raw.cliOption, enableDaggerAnvilInterop)
              }
              MetroOption.ENABLE_FULL_BINDING_GRAPH_VALIDATION -> {
                processor.option(entry.raw.cliOption, enableFullBindingGraphValidation)
              }
              MetroOption.ENABLE_GRAPH_IMPL_CLASS_AS_RETURN_TYPE -> {
                processor.option(entry.raw.cliOption, enableGraphImplClassAsReturnType)
              }
              MetroOption.OPTIONAL_BINDING_BEHAVIOR -> {
                processor.option(entry.raw.cliOption, optionalBindingBehavior)
              }
              MetroOption.CONTRIBUTES_AS_INJECT -> {
                processor.option(entry.raw.cliOption, contributesAsInject)
              }
              MetroOption.INTEROP_INCLUDE_JAVAX_ANNOTATIONS -> {
                processor.option(entry.raw.cliOption, false)
              }
              MetroOption.INTEROP_INCLUDE_JAKARTA_ANNOTATIONS -> {
                processor.option(entry.raw.cliOption, false)
              }
              MetroOption.INTEROP_INCLUDE_DAGGER_ANNOTATIONS -> {
                processor.option(entry.raw.cliOption, false)
              }
              MetroOption.INTEROP_INCLUDE_KOTLIN_INJECT_ANNOTATIONS -> {
                processor.option(entry.raw.cliOption, false)
              }
              MetroOption.INTEROP_INCLUDE_ANVIL_ANNOTATIONS -> {
                processor.option(entry.raw.cliOption, false)
              }
              MetroOption.INTEROP_INCLUDE_KOTLIN_INJECT_ANVIL_ANNOTATIONS -> {
                processor.option(entry.raw.cliOption, false)
              }
              MetroOption.ENABLE_GUICE_RUNTIME_INTEROP -> {
                processor.option(entry.raw.cliOption, enableGuiceRuntimeInterop)
              }
              MetroOption.INTEROP_INCLUDE_GUICE_ANNOTATIONS -> {
                processor.option(entry.raw.cliOption, false)
              }
<<<<<<< HEAD
              MetroOption.ENABLE_GRAPH_SHARDING -> {
                processor.option(entry.raw.cliOption, enableGraphSharding)
              }
              MetroOption.KEYS_PER_GRAPH_SHARD -> {
                processor.option(entry.raw.cliOption, keysPerGraphShard)
=======
              MetroOption.PLUGIN_ORDER_SET -> {
                processor.option(entry.raw.cliOption, pluginOrderSet?.toString().orEmpty())
>>>>>>> 585e20c6
              }
            }
          yield(option)
        }
      }
      .toList()
  }

  protected fun CommandLineProcessor.option(key: CliOption, value: Any?): PluginOption {
    return PluginOption(pluginId, key.optionName, value.toString())
  }

  /**
   * Returns a [SourceFile] representation of this [source]. This includes common imports from
   * Metro.
   */
  protected fun source(
    @Language("kotlin") source: String,
    fileNameWithoutExtension: String? = null,
    packageName: String = "test",
    vararg extraImports: String,
  ): SourceFile {
    val fileName =
      fileNameWithoutExtension
        ?: CLASS_NAME_REGEX.find(source)?.groups?.get("name")?.value
        ?: FUNCTION_NAME_REGEX.find(source)?.groups?.get("name")?.value?.capitalizeUS()
        ?: "source"
    return kotlin(
      "${fileName}.kt",
      buildString {
        // Package statement
        appendLine("package $packageName")

        // Imports
        for (import in (defaultImports + extraImports)) {
          appendLine("import $import")
        }

        appendLine()
        appendLine()
        appendLine(source)
      },
    )
  }

  /**
   * Returns a [SourceFile] representation of this [source]. This includes common imports from
   * Metro.
   */
  protected fun sourceJava(
    @Language("java") source: String,
    fileNameWithoutExtension: String? = null,
    packageName: String = "test",
    vararg extraImports: String,
  ): SourceFile {
    val fileName =
      fileNameWithoutExtension
        ?: CLASS_NAME_REGEX.find(source)?.groups?.get("name")?.value
        ?: FUNCTION_NAME_REGEX.find(source)?.groups?.get("name")?.value?.capitalizeUS()
        ?: "source"
    return java(
      "${fileName}.java",
      buildString {
        // Package statement
        appendLine("package $packageName;")

        // Imports
        for (import in (defaultImports + extraImports)) {
          appendLine("import $import;")
        }

        appendLine()
        appendLine()
        appendLine(source)
      },
    )
  }

  protected fun compile(
    vararg sourceFiles: SourceFile,
    metroEnabled: Boolean = true,
    debug: Boolean = MetroOption.DEBUG.raw.defaultValue.expectAs(),
    generateAssistedFactories: Boolean =
      MetroOption.GENERATE_ASSISTED_FACTORIES.raw.defaultValue.expectAs(),
    options: MetroOptions =
      metroOptions.copy(
        enabled = metroEnabled,
        debug = debug,
        generateAssistedFactories = generateAssistedFactories,
      ),
    expectedExitCode: KotlinCompilation.ExitCode = KotlinCompilation.ExitCode.OK,
    compilationBlock: KotlinCompilation.() -> Unit = {},
    previousCompilationResult: JvmCompilationResult? = null,
    compilationName: String = "compilation${compilationCount++}",
    body: JvmCompilationResult.() -> Unit = {},
  ): JvmCompilationResult {
    val cleaningOutput = Buffer()
    val compilation =
      prepareCompilation(
          sourceFiles = sourceFiles,
          debug = debug,
          options = options,
          previousCompilationResult = previousCompilationResult,
          compilationName = compilationName,
        )
        .apply(compilationBlock)
        .apply { this.messageOutputStream = cleaningOutput.outputStream() }

    val result = compilation.compile()

    // Print cleaned output
    while (!cleaningOutput.exhausted()) {
      println(cleaningOutput.readUtf8Line()?.cleanOutputLine())
    }

    // Print generated files if debug is enabled
    if (debug) {
      compilation.workingDir
        .walkTopDown()
        .filter { file -> file.extension.let { it == "kt" || it == "java" } }
        .filterNot {
          // Don't print test sources
          it.absolutePath.contains("sources")
        }
        .forEach { file ->
          println("Generated source file: ${file.name}")
          println(file.readText())
          println()
        }

      val targetDir = debugOutputDir.resolve(compilationName).toFile()
      compilation.workingDir.copyRecursively(targetDir, overwrite = true)
    }

    return result
      .apply {
        if (exitCode != expectedExitCode) {
          throw AssertionError(
            "Compilation exited with $exitCode but expected ${expectedExitCode}:\n${messages}"
          )
        }
      }
      .apply(body)
  }

  protected fun CompilationResult.assertContains(message: String) {
    assertThat(messages).contains(message)
  }

  companion object {
    val CLASS_NAME_REGEX = Regex("(class|object|interface) (?<name>[a-zA-Z0-9_]+)")
    val FUNCTION_NAME_REGEX = Regex("fun( <[a-zA-Z0-9_]+>)? (?<name>[a-zA-Z0-9_]+)")

    val COMPOSE_ANNOTATIONS =
      kotlin(
        "Composable.kt",
        """
    package androidx.compose.runtime

    @Target(
      AnnotationTarget.FUNCTION,
      AnnotationTarget.TYPE,
      AnnotationTarget.TYPE_PARAMETER,
      AnnotationTarget.PROPERTY_GETTER
    )
    annotation class Composable

    @MustBeDocumented
    @Target(
        AnnotationTarget.CLASS,
        AnnotationTarget.FUNCTION,
        AnnotationTarget.PROPERTY_GETTER,
        AnnotationTarget.PROPERTY
    )
    @Retention(AnnotationRetention.BINARY)
    @StableMarker
    annotation class Stable

    @MustBeDocumented
    @Target(AnnotationTarget.ANNOTATION_CLASS, AnnotationTarget.CLASS)
    @Retention(AnnotationRetention.BINARY)
    annotation class StableMarker
    """,
      )
  }
}<|MERGE_RESOLUTION|>--- conflicted
+++ resolved
@@ -116,6 +116,10 @@
                 processor.option(entry.raw.cliOption, chunkFieldInits)
               MetroOption.STATEMENTS_PER_INIT_FUN ->
                 processor.option(entry.raw.cliOption, statementsPerInitFun)
+              MetroOption.ENABLE_GRAPH_SHARDING ->
+                processor.option(entry.raw.cliOption, enableGraphSharding)
+              MetroOption.KEYS_PER_GRAPH_SHARD ->
+                processor.option(entry.raw.cliOption, keysPerGraphShard)
               MetroOption.PUBLIC_PROVIDER_SEVERITY ->
                 processor.option(entry.raw.cliOption, publicProviderSeverity)
               MetroOption.WARN_ON_INJECT_ANNOTATION_PLACEMENT ->
@@ -302,16 +306,8 @@
               MetroOption.INTEROP_INCLUDE_GUICE_ANNOTATIONS -> {
                 processor.option(entry.raw.cliOption, false)
               }
-<<<<<<< HEAD
-              MetroOption.ENABLE_GRAPH_SHARDING -> {
-                processor.option(entry.raw.cliOption, enableGraphSharding)
-              }
-              MetroOption.KEYS_PER_GRAPH_SHARD -> {
-                processor.option(entry.raw.cliOption, keysPerGraphShard)
-=======
               MetroOption.PLUGIN_ORDER_SET -> {
                 processor.option(entry.raw.cliOption, pluginOrderSet?.toString().orEmpty())
->>>>>>> 585e20c6
               }
             }
           yield(option)
