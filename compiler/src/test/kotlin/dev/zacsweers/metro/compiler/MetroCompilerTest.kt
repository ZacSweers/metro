// Copyright (C) 2021 Zac Sweers
// SPDX-License-Identifier: Apache-2.0
package dev.zacsweers.metro.compiler

import com.google.common.truth.Truth.assertThat
import com.tschuchort.compiletesting.CompilationResult
import com.tschuchort.compiletesting.JvmCompilationResult
import com.tschuchort.compiletesting.KotlinCompilation
import com.tschuchort.compiletesting.PluginOption
import com.tschuchort.compiletesting.SourceFile
import com.tschuchort.compiletesting.SourceFile.Companion.java
import com.tschuchort.compiletesting.SourceFile.Companion.kotlin
import com.tschuchort.compiletesting.addPreviousResultToClasspath
import dev.zacsweers.metro.compiler.symbols.Symbols
import java.nio.file.Path
import java.nio.file.Paths
import kotlin.io.path.absolutePathString
import okio.Buffer
import org.intellij.lang.annotations.Language
import org.jetbrains.kotlin.compiler.plugin.CliOption
import org.jetbrains.kotlin.compiler.plugin.CommandLineProcessor
import org.junit.Rule
import org.junit.rules.TemporaryFolder

abstract class MetroCompilerTest {

  @Rule @JvmField val temporaryFolder: TemporaryFolder = TemporaryFolder()
  @Rule @JvmField val testInfo: TestInfoRule = TestInfoRule()

  // TODO every time we update this a ton of tests fail because their line numbers change
  //  would be nice to make this more flexible
  val defaultImports
    get() =
      listOf(
        "${Symbols.StringNames.METRO_RUNTIME_PACKAGE}.*",
        // For Callable access
        "java.util.concurrent.*",
      ) + extraImports

  protected open val extraImports: List<String>
    get() = emptyList()

  protected open val metroOptions: MetroOptions
    get() = MetroOptions()

  protected val debugOutputDir: Path
    get() =
      Paths.get(System.getProperty("metro.buildDir"))
        .resolve("metroDebug")
        .resolve(testInfo.currentClassName.substringAfterLast('.'))
        .resolve(testInfo.currentMethodName.replace(" ", "_"))

  private var compilationCount = 0

  protected fun prepareCompilation(
    vararg sourceFiles: SourceFile,
    debug: Boolean = MetroOption.DEBUG.raw.defaultValue.expectAs(),
    generateAssistedFactories: Boolean =
      MetroOption.GENERATE_ASSISTED_FACTORIES.raw.defaultValue.expectAs(),
    options: MetroOptions =
      metroOptions.copy(debug = debug, generateAssistedFactories = generateAssistedFactories),
    previousCompilationResult: JvmCompilationResult? = null,
    compilationName: String = "compilation${compilationCount++}",
  ): KotlinCompilation {
    val finalOptions = options.copy(debug = debug || options.debug)
    return KotlinCompilation().apply {
      workingDir = temporaryFolder.newFolder(compilationName)
      compilerPluginRegistrars = listOf(MetroCompilerPluginRegistrar())
      val processor = MetroCommandLineProcessor()
      commandLineProcessors = listOf(processor)
      pluginOptions = finalOptions.toPluginOptions(processor)
      inheritClassPath = true
      sources = sourceFiles.asList()
      verbose = false
      jvmTarget = JVM_TARGET
      kotlincArguments +=
        listOf("-jvm-default=no-compatibility", "-Xverify-ir=error", "-Xverify-ir-visibility")

      // TODO test enabling IC?
      //  kotlincArguments += "-Xenable-incremental-compilation"

      if (previousCompilationResult != null) {
        addPreviousResultToClasspath(previousCompilationResult)
      }
    }
  }

  private fun MetroOptions.toPluginOptions(processor: CommandLineProcessor): List<PluginOption> {
    return sequence {
        for (entry in MetroOption.entries) {
          val option =
            when (entry) {
              MetroOption.DEBUG -> processor.option(entry.raw.cliOption, debug)
              MetroOption.ENABLED -> processor.option(entry.raw.cliOption, enabled)
              MetroOption.REPORTS_DESTINATION ->
                processor.option(
                  entry.raw.cliOption,
                  reportsDestination?.absolutePathString().orEmpty(),
                )
              MetroOption.GENERATE_ASSISTED_FACTORIES ->
                processor.option(entry.raw.cliOption, generateAssistedFactories)
              MetroOption.ENABLE_TOP_LEVEL_FUNCTION_INJECTION ->
                processor.option(entry.raw.cliOption, enableTopLevelFunctionInjection)
              MetroOption.GENERATE_CONTRIBUTION_HINTS ->
                processor.option(entry.raw.cliOption, generateContributionHints)
              MetroOption.GENERATE_CONTRIBUTION_HINTS_IN_FIR ->
<<<<<<< HEAD
                processor.option(entry.raw.cliOption, this@toPluginOptions.generateContributionHintsInFir)
=======
                processor.option(
                  entry.raw.cliOption,
                  this@toPluginOptions.generateContributionHintsInFir,
                )
>>>>>>> a39b8378
              MetroOption.TRANSFORM_PROVIDERS_TO_PRIVATE ->
                processor.option(entry.raw.cliOption, transformProvidersToPrivate)
              MetroOption.SHRINK_UNUSED_BINDINGS ->
                processor.option(entry.raw.cliOption, shrinkUnusedBindings)
              MetroOption.CHUNK_FIELD_INITS ->
                processor.option(entry.raw.cliOption, chunkFieldInits)
              MetroOption.STATEMENTS_PER_INIT_FUN ->
                processor.option(entry.raw.cliOption, statementsPerInitFun)
              MetroOption.PUBLIC_PROVIDER_SEVERITY ->
                processor.option(entry.raw.cliOption, publicProviderSeverity)
              MetroOption.WARN_ON_INJECT_ANNOTATION_PLACEMENT ->
                processor.option(entry.raw.cliOption, warnOnInjectAnnotationPlacement)
              MetroOption.INTEROP_ANNOTATIONS_NAMED_ARG_SEVERITY ->
                processor.option(entry.raw.cliOption, interopAnnotationsNamedArgSeverity)
              MetroOption.LOGGING -> {
                if (enabledLoggers.isEmpty()) continue
                processor.option(entry.raw.cliOption, enabledLoggers.joinToString("|") { it.name })
              }
              MetroOption.ENABLE_DAGGER_RUNTIME_INTEROP ->
                processor.option(entry.raw.cliOption, enableDaggerRuntimeInterop)
              MetroOption.MAX_IR_ERRORS_COUNT ->
                processor.option(entry.raw.cliOption, maxIrErrorsCount)
              MetroOption.CUSTOM_PROVIDER -> {
                if (customProviderTypes.isEmpty()) continue
                processor.option(entry.raw.cliOption, customProviderTypes.joinToString(":"))
              }
              MetroOption.CUSTOM_LAZY -> {
                if (customLazyTypes.isEmpty()) continue
                processor.option(entry.raw.cliOption, customLazyTypes.joinToString(":"))
              }
              MetroOption.CUSTOM_ASSISTED -> {
                if (customAssistedAnnotations.isEmpty()) continue
                processor.option(entry.raw.cliOption, customAssistedAnnotations.joinToString(":"))
              }
              MetroOption.CUSTOM_ASSISTED_FACTORY -> {
                if (customAssistedFactoryAnnotations.isEmpty()) continue
                processor.option(
                  entry.raw.cliOption,
                  customAssistedFactoryAnnotations.joinToString(":"),
                )
              }
              MetroOption.CUSTOM_ASSISTED_INJECT -> {
                if (customAssistedInjectAnnotations.isEmpty()) continue
                processor.option(
                  entry.raw.cliOption,
                  customAssistedInjectAnnotations.joinToString(":"),
                )
              }
              MetroOption.CUSTOM_BINDS -> {
                if (customBindsAnnotations.isEmpty()) continue
                processor.option(entry.raw.cliOption, customBindsAnnotations.joinToString(":"))
              }
              MetroOption.CUSTOM_CONTRIBUTES_TO -> {
                if (customContributesToAnnotations.isEmpty()) continue
                processor.option(
                  entry.raw.cliOption,
                  customContributesToAnnotations.joinToString(":"),
                )
              }
              MetroOption.CUSTOM_CONTRIBUTES_BINDING -> {
                if (customContributesBindingAnnotations.isEmpty()) continue
                processor.option(
                  entry.raw.cliOption,
                  customContributesBindingAnnotations.joinToString(":"),
                )
              }
              MetroOption.CUSTOM_ELEMENTS_INTO_SET -> {
                if (customElementsIntoSetAnnotations.isEmpty()) continue
                processor.option(
                  entry.raw.cliOption,
                  customElementsIntoSetAnnotations.joinToString(":"),
                )
              }
              MetroOption.CUSTOM_DEPENDENCY_GRAPH -> {
                if (customGraphAnnotations.isEmpty()) continue
                processor.option(entry.raw.cliOption, customGraphAnnotations.joinToString(":"))
              }
              MetroOption.CUSTOM_DEPENDENCY_GRAPH_FACTORY -> {
                if (customGraphFactoryAnnotations.isEmpty()) continue
                processor.option(
                  entry.raw.cliOption,
                  customGraphFactoryAnnotations.joinToString(":"),
                )
              }
              MetroOption.CUSTOM_INJECT -> {
                if (customInjectAnnotations.isEmpty()) continue
                processor.option(entry.raw.cliOption, customInjectAnnotations.joinToString(":"))
              }
              MetroOption.CUSTOM_INTO_MAP -> {
                if (customIntoMapAnnotations.isEmpty()) continue
                processor.option(entry.raw.cliOption, customIntoMapAnnotations.joinToString(":"))
              }
              MetroOption.CUSTOM_INTO_SET -> {
                if (customIntoSetAnnotations.isEmpty()) continue
                processor.option(entry.raw.cliOption, customIntoSetAnnotations.joinToString(":"))
              }
              MetroOption.CUSTOM_MAP_KEY -> {
                if (customMapKeyAnnotations.isEmpty()) continue
                processor.option(entry.raw.cliOption, customMapKeyAnnotations.joinToString(":"))
              }
              MetroOption.CUSTOM_MULTIBINDS -> {
                if (customMultibindsAnnotations.isEmpty()) continue
                processor.option(entry.raw.cliOption, customMultibindsAnnotations.joinToString(":"))
              }
              MetroOption.CUSTOM_PROVIDES -> {
                if (customProvidesAnnotations.isEmpty()) continue
                processor.option(entry.raw.cliOption, customProvidesAnnotations.joinToString(":"))
              }
              MetroOption.CUSTOM_QUALIFIER -> {
                if (customQualifierAnnotations.isEmpty()) continue
                processor.option(entry.raw.cliOption, customQualifierAnnotations.joinToString(":"))
              }
              MetroOption.CUSTOM_SCOPE -> {
                if (customScopeAnnotations.isEmpty()) continue
                processor.option(entry.raw.cliOption, customScopeAnnotations.joinToString(":"))
              }
              MetroOption.CUSTOM_BINDING_CONTAINER -> {
                if (customBindingContainerAnnotations.isEmpty()) continue
                processor.option(
                  entry.raw.cliOption,
                  customBindingContainerAnnotations.joinToString(":"),
                )
              }
              MetroOption.CUSTOM_CONTRIBUTES_INTO_SET -> {
                if (customContributesIntoSetAnnotations.isEmpty()) continue
                processor.option(
                  entry.raw.cliOption,
                  customContributesIntoSetAnnotations.joinToString(":"),
                )
              }
              MetroOption.CUSTOM_GRAPH_EXTENSION -> {
                if (customGraphExtensionAnnotations.isEmpty()) continue
                processor.option(
                  entry.raw.cliOption,
                  customGraphExtensionAnnotations.joinToString(":"),
                )
              }
              MetroOption.CUSTOM_GRAPH_EXTENSION_FACTORY -> {
                if (customGraphExtensionFactoryAnnotations.isEmpty()) continue
                processor.option(
                  entry.raw.cliOption,
                  customGraphExtensionFactoryAnnotations.joinToString(":"),
                )
              }
              MetroOption.CUSTOM_ORIGIN -> {
                if (customOriginAnnotations.isEmpty()) continue
                processor.option(entry.raw.cliOption, customOriginAnnotations.joinToString(":"))
              }
              MetroOption.CUSTOM_OPTIONAL_BINDING -> {
                if (customOptionalBindingAnnotations.isEmpty()) continue
                processor.option(
                  entry.raw.cliOption,
                  customOptionalBindingAnnotations.joinToString(":"),
                )
              }
              MetroOption.ENABLE_DAGGER_ANVIL_INTEROP -> {
                processor.option(entry.raw.cliOption, enableDaggerAnvilInterop)
              }
              MetroOption.ENABLE_FULL_BINDING_GRAPH_VALIDATION -> {
                processor.option(entry.raw.cliOption, enableFullBindingGraphValidation)
              }
              MetroOption.ENABLE_GRAPH_IMPL_CLASS_AS_RETURN_TYPE -> {
                processor.option(entry.raw.cliOption, enableGraphImplClassAsReturnType)
              }
              MetroOption.OPTIONAL_BINDING_BEHAVIOR -> {
                processor.option(entry.raw.cliOption, optionalBindingBehavior)
              }
              MetroOption.CONTRIBUTES_AS_INJECT -> {
                processor.option(entry.raw.cliOption, contributesAsInject)
              }
              MetroOption.INTEROP_INCLUDE_JAVAX_ANNOTATIONS -> {
                processor.option(entry.raw.cliOption, false)
              }
              MetroOption.INTEROP_INCLUDE_JAKARTA_ANNOTATIONS -> {
                processor.option(entry.raw.cliOption, false)
              }
              MetroOption.INTEROP_INCLUDE_DAGGER_ANNOTATIONS -> {
                processor.option(entry.raw.cliOption, false)
              }
              MetroOption.INTEROP_INCLUDE_KOTLIN_INJECT_ANNOTATIONS -> {
                processor.option(entry.raw.cliOption, false)
              }
              MetroOption.INTEROP_INCLUDE_ANVIL_ANNOTATIONS -> {
                processor.option(entry.raw.cliOption, false)
              }
              MetroOption.INTEROP_INCLUDE_KOTLIN_INJECT_ANVIL_ANNOTATIONS -> {
                processor.option(entry.raw.cliOption, false)
              }
              MetroOption.ENABLE_GUICE_RUNTIME_INTEROP -> {
                processor.option(entry.raw.cliOption, enableGuiceRuntimeInterop)
              }
              MetroOption.INTEROP_INCLUDE_GUICE_ANNOTATIONS -> {
                processor.option(entry.raw.cliOption, false)
              }
              MetroOption.PLUGIN_ORDER_SET -> {
                processor.option(entry.raw.cliOption, pluginOrderSet?.toString().orEmpty())
              }
            }
          yield(option)
        }
      }
      .toList()
  }

  protected fun CommandLineProcessor.option(key: CliOption, value: Any?): PluginOption {
    return PluginOption(pluginId, key.optionName, value.toString())
  }

  /**
   * Returns a [SourceFile] representation of this [source]. This includes common imports from
   * Metro.
   */
  protected fun source(
    @Language("kotlin") source: String,
    fileNameWithoutExtension: String? = null,
    packageName: String = "test",
    vararg extraImports: String,
  ): SourceFile {
    val fileName =
      fileNameWithoutExtension
        ?: CLASS_NAME_REGEX.find(source)?.groups?.get("name")?.value
        ?: FUNCTION_NAME_REGEX.find(source)?.groups?.get("name")?.value?.capitalizeUS()
        ?: "source"
    return kotlin(
      "${fileName}.kt",
      buildString {
        // Package statement
        appendLine("package $packageName")

        // Imports
        for (import in (defaultImports + extraImports)) {
          appendLine("import $import")
        }

        appendLine()
        appendLine()
        appendLine(source)
      },
    )
  }

  /**
   * Returns a [SourceFile] representation of this [source]. This includes common imports from
   * Metro.
   */
  protected fun sourceJava(
    @Language("java") source: String,
    fileNameWithoutExtension: String? = null,
    packageName: String = "test",
    vararg extraImports: String,
  ): SourceFile {
    val fileName =
      fileNameWithoutExtension
        ?: CLASS_NAME_REGEX.find(source)?.groups?.get("name")?.value
        ?: FUNCTION_NAME_REGEX.find(source)?.groups?.get("name")?.value?.capitalizeUS()
        ?: "source"
    return java(
      "${fileName}.java",
      buildString {
        // Package statement
        appendLine("package $packageName;")

        // Imports
        for (import in (defaultImports + extraImports)) {
          appendLine("import $import;")
        }

        appendLine()
        appendLine()
        appendLine(source)
      },
    )
  }

  protected fun compile(
    vararg sourceFiles: SourceFile,
    metroEnabled: Boolean = true,
    debug: Boolean = MetroOption.DEBUG.raw.defaultValue.expectAs(),
    generateAssistedFactories: Boolean =
      MetroOption.GENERATE_ASSISTED_FACTORIES.raw.defaultValue.expectAs(),
    options: MetroOptions =
      metroOptions.copy(
        enabled = metroEnabled,
        debug = debug,
        generateAssistedFactories = generateAssistedFactories,
      ),
    expectedExitCode: KotlinCompilation.ExitCode = KotlinCompilation.ExitCode.OK,
    compilationBlock: KotlinCompilation.() -> Unit = {},
    previousCompilationResult: JvmCompilationResult? = null,
    compilationName: String = "compilation${compilationCount++}",
    body: JvmCompilationResult.() -> Unit = {},
  ): JvmCompilationResult {
    val cleaningOutput = Buffer()
    val compilation =
      prepareCompilation(
          sourceFiles = sourceFiles,
          debug = debug,
          options = options,
          previousCompilationResult = previousCompilationResult,
          compilationName = compilationName,
        )
        .apply(compilationBlock)
        .apply { this.messageOutputStream = cleaningOutput.outputStream() }

    val result = compilation.compile()

    // Print cleaned output
    while (!cleaningOutput.exhausted()) {
      println(cleaningOutput.readUtf8Line()?.cleanOutputLine())
    }

    // Print generated files if debug is enabled
    if (debug) {
      compilation.workingDir
        .walkTopDown()
        .filter { file -> file.extension.let { it == "kt" || it == "java" } }
        .filterNot {
          // Don't print test sources
          it.absolutePath.contains("sources")
        }
        .forEach { file ->
          println("Generated source file: ${file.name}")
          println(file.readText())
          println()
        }

      val targetDir = debugOutputDir.resolve(compilationName).toFile()
      compilation.workingDir.copyRecursively(targetDir, overwrite = true)
    }

    return result
      .apply {
        if (exitCode != expectedExitCode) {
          throw AssertionError(
            "Compilation exited with $exitCode but expected ${expectedExitCode}:\n${messages}"
          )
        }
      }
      .apply(body)
  }

  protected fun CompilationResult.assertContains(message: String) {
    assertThat(messages).contains(message)
  }

  companion object {
    val CLASS_NAME_REGEX = Regex("(class|object|interface) (?<name>[a-zA-Z0-9_]+)")
    val FUNCTION_NAME_REGEX = Regex("fun( <[a-zA-Z0-9_]+>)? (?<name>[a-zA-Z0-9_]+)")

    val COMPOSE_ANNOTATIONS =
      kotlin(
        "Composable.kt",
        """
    package androidx.compose.runtime

    @Target(
      AnnotationTarget.FUNCTION,
      AnnotationTarget.TYPE,
      AnnotationTarget.TYPE_PARAMETER,
      AnnotationTarget.PROPERTY_GETTER
    )
    annotation class Composable

    @MustBeDocumented
    @Target(
        AnnotationTarget.CLASS,
        AnnotationTarget.FUNCTION,
        AnnotationTarget.PROPERTY_GETTER,
        AnnotationTarget.PROPERTY
    )
    @Retention(AnnotationRetention.BINARY)
    @StableMarker
    annotation class Stable

    @MustBeDocumented
    @Target(AnnotationTarget.ANNOTATION_CLASS, AnnotationTarget.CLASS)
    @Retention(AnnotationRetention.BINARY)
    annotation class StableMarker
    """,
      )
  }
}<|MERGE_RESOLUTION|>--- conflicted
+++ resolved
@@ -104,14 +104,10 @@
               MetroOption.GENERATE_CONTRIBUTION_HINTS ->
                 processor.option(entry.raw.cliOption, generateContributionHints)
               MetroOption.GENERATE_CONTRIBUTION_HINTS_IN_FIR ->
-<<<<<<< HEAD
-                processor.option(entry.raw.cliOption, this@toPluginOptions.generateContributionHintsInFir)
-=======
                 processor.option(
                   entry.raw.cliOption,
                   this@toPluginOptions.generateContributionHintsInFir,
                 )
->>>>>>> a39b8378
               MetroOption.TRANSFORM_PROVIDERS_TO_PRIVATE ->
                 processor.option(entry.raw.cliOption, transformProvidersToPrivate)
               MetroOption.SHRINK_UNUSED_BINDINGS ->
