--- conflicted
+++ resolved
@@ -197,69 +197,4 @@
       )
     }
   }
-<<<<<<< HEAD
-=======
-
-  private fun IrClass.addFakeOverrides() {
-    // Iterate all abstract functions/properties from supertypes and add fake overrides of them here
-    // TODO need to merge colliding overrides
-    val abstractMembers =
-      getAllSuperTypes(metroContext.pluginContext, excludeSelf = true, excludeAny = true)
-        .asSequence()
-        .flatMap {
-          it
-            .rawType()
-            .allCallableMembers(
-              metroContext,
-              excludeInheritedMembers = true,
-              excludeCompanionObjectMembers = true,
-              // For interfaces do we need to just check if the parent is an interface?
-              propertyFilter = { it.modality == Modality.ABSTRACT },
-              functionFilter = { it.modality == Modality.ABSTRACT },
-            )
-        }
-        .map { it.ir }
-        .distinctBy { it.computeJvmDescriptorIsh(metroContext) }
-    for (getter in abstractMembers) {
-      if (getter.isPropertyAccessor) {
-        // Stub the property declaration + getter
-        val property = getter.correspondingPropertySymbol!!.owner
-        addProperty {
-            name = property.name
-            updateFrom(property)
-            isFakeOverride = true
-          }
-          .apply {
-            overriddenSymbols += property.symbol
-            copyAnnotationsFrom(property)
-            addGetter {
-                name = getter.name
-                visibility = getter.visibility
-                origin = Origins.Default
-                isFakeOverride = true
-                returnType = getter.returnType
-              }
-              .apply {
-                overriddenSymbols += getter.symbol
-                copyAnnotationsFrom(getter)
-                extensionReceiverParameter =
-                  getter.extensionReceiverParameter?.deepCopyWithSymbols(this)
-              }
-          }
-      } else {
-        addFunction {
-            name = getter.name
-            updateFrom(getter)
-            isFakeOverride = true
-            returnType = getter.returnType
-          }
-          .apply {
-            overriddenSymbols += getter.symbol
-            copyParametersFrom(getter)
-            copyAnnotationsFrom(getter)
-          }
-      }
-    }
-  }
->>>>>>> 0a08ef78
 }