// Copyright (C) 2025 Zac Sweers
// SPDX-License-Identifier: Apache-2.0
package dev.zacsweers.metro.compiler

import java.nio.file.Path
import java.nio.file.Paths
import java.util.Locale
import org.jetbrains.kotlin.compiler.plugin.CliOption
import org.jetbrains.kotlin.config.CompilerConfiguration
import org.jetbrains.kotlin.config.CompilerConfigurationKey
import org.jetbrains.kotlin.name.ClassId
import org.jetbrains.kotlin.name.FqName
import org.jetbrains.kotlin.name.Name

// Borrowed from Dagger
// https://github.com/google/dagger/blob/b39cf2d0640e4b24338dd290cb1cb2e923d38cb3/dagger-compiler/main/java/dagger/internal/codegen/writing/ComponentImplementation.java#L263
internal const val DEFAULT_STATEMENTS_PER_INIT_FUN = 25

internal data class RawMetroOption<T : Any>(
  val name: String,
  val defaultValue: T,
  val description: String,
  val valueDescription: String,
  val required: Boolean = false,
  val allowMultipleOccurrences: Boolean = false,
  val valueMapper: (String) -> T,
) {
  val key: CompilerConfigurationKey<T> = CompilerConfigurationKey(name)
  val cliOption =
    CliOption(
      optionName = name,
      valueDescription = valueDescription,
      description = description,
      required = required,
      allowMultipleOccurrences = allowMultipleOccurrences,
    )

  fun CompilerConfiguration.put(value: String) {
    put(key, valueMapper(value))
  }

  companion object {
    fun boolean(
      name: String,
      defaultValue: Boolean,
      description: String,
      valueDescription: String,
      required: Boolean = false,
      allowMultipleOccurrences: Boolean = false,
    ) =
      RawMetroOption(
        name,
        defaultValue,
        description,
        valueDescription,
        required,
        allowMultipleOccurrences,
        String::toBooleanStrict,
      )
  }
}

internal enum class MetroOption(val raw: RawMetroOption<*>) {
  DEBUG(
    RawMetroOption.boolean(
      name = "debug",
      defaultValue = false,
      valueDescription = "<true | false>",
      description = "Enable/disable debug logging on the given compilation",
      required = false,
      allowMultipleOccurrences = false,
    )
  ),
  ENABLED(
    RawMetroOption.boolean(
      name = "enabled",
      defaultValue = true,
      valueDescription = "<true | false>",
      description = "Enable/disable Metro's plugin on the given compilation",
      required = false,
      allowMultipleOccurrences = false,
    )
  ),
  REPORTS_DESTINATION(
    RawMetroOption(
      name = "reports-destination",
      defaultValue = "",
      valueDescription = "Path to a directory to dump Metro reports information",
      description = "Path to a directory to dump Metro reports information",
      required = false,
      allowMultipleOccurrences = false,
      valueMapper = { it },
    )
  ),
  GENERATE_ASSISTED_FACTORIES(
    RawMetroOption.boolean(
      name = "generate-assisted-factories",
      defaultValue = false,
      valueDescription = "<true | false>",
      description = "Enable/disable automatic generation of assisted factories",
      required = false,
      allowMultipleOccurrences = false,
    )
  ),
  ENABLE_TOP_LEVEL_FUNCTION_INJECTION(
    RawMetroOption.boolean(
      name = "enable-top-level-function-injection",
      defaultValue = false,
      valueDescription = "<true | false>",
      description =
        "Enable/disable top-level function injection. Note this is disabled by default because this is not compatible with incremental compilation yet.",
      required = false,
      allowMultipleOccurrences = false,
    )
  ),
  ENABLE_DAGGER_RUNTIME_INTEROP(
    RawMetroOption.boolean(
      name = "enable-dagger-runtime-interop",
      defaultValue = false,
      valueDescription = "<true | false>",
      description =
        "Enable/disable interop with Dagger's runtime (Provider, Lazy, and generated Dagger factories).",
      required = false,
      allowMultipleOccurrences = false,
    )
  ),
  ENABLE_GUICE_RUNTIME_INTEROP(
    RawMetroOption.boolean(
      name = "enable-guice-runtime-interop",
      defaultValue = false,
      valueDescription = "<true | false>",
      description = "Enable/disable interop with Guice's runtime (Provider and MembersInjector).",
      required = false,
      allowMultipleOccurrences = false,
    )
  ),
  GENERATE_CONTRIBUTION_HINTS(
    RawMetroOption.boolean(
      name = "generate-contribution-hints",
      defaultValue = true,
      valueDescription = "<true | false>",
      description = "Enable/disable generation of contribution hints.",
      required = false,
      allowMultipleOccurrences = false,
    )
  ),
  GENERATE_CONTRIBUTION_HINTS_IN_FIR(
    RawMetroOption.boolean(
      name = "generate-contribution-hints-in-fir",
      defaultValue = false,
      valueDescription = "<true | false>",
<<<<<<< HEAD
      description =
        "Enable/disable generation of contribution hint generation in FIR.",
=======
      description = "Enable/disable generation of contribution hint generation in FIR.",
>>>>>>> a39b8378
      required = false,
      allowMultipleOccurrences = false,
    )
  ),
  TRANSFORM_PROVIDERS_TO_PRIVATE(
    RawMetroOption.boolean(
      name = "transform-providers-to-private",
      defaultValue = true,
      valueDescription = "<true | false>",
      description = "Enable/disable automatic transformation of providers to be private.",
      required = false,
      allowMultipleOccurrences = false,
    )
  ),
  SHRINK_UNUSED_BINDINGS(
    RawMetroOption.boolean(
      name = "shrink-unused-bindings",
      defaultValue = true,
      valueDescription = "<true | false>",
      description = "Enable/disable shrinking of unused bindings from binding graphs.",
      required = false,
      allowMultipleOccurrences = false,
    )
  ),
  CHUNK_FIELD_INITS(
    RawMetroOption.boolean(
      name = "chunk-field-inits",
      defaultValue = true,
      valueDescription = "<true | false>",
      description = "Enable/disable chunking of field initializers in binding graphs.",
      required = false,
      allowMultipleOccurrences = false,
    )
  ),
  STATEMENTS_PER_INIT_FUN(
    RawMetroOption(
      name = "statements-per-init-fun",
      defaultValue = DEFAULT_STATEMENTS_PER_INIT_FUN,
      valueDescription = "<count>",
      description =
        "Maximum number of statements per init method when chunking field initializers. Default is $DEFAULT_STATEMENTS_PER_INIT_FUN, must be > 0.",
      required = false,
      allowMultipleOccurrences = false,
      valueMapper = { it.toInt() },
    )
  ),
  PUBLIC_PROVIDER_SEVERITY(
    RawMetroOption(
      name = "public-provider-severity",
      defaultValue = MetroOptions.DiagnosticSeverity.NONE.name,
      valueDescription = "NONE|WARN|ERROR",
      description =
        "Control diagnostic severity reporting of public providers. Only applies if `transform-providers-to-private` is false.",
      required = false,
      allowMultipleOccurrences = false,
      valueMapper = { it },
    )
  ),
  WARN_ON_INJECT_ANNOTATION_PLACEMENT(
    RawMetroOption.boolean(
      name = "warn-on-inject-annotation-placement",
      defaultValue = true,
      valueDescription = "<true | false>",
      description =
        "Enable/disable suggestion to lift @Inject/@AssistedInject to class when there is only one constructor.",
      required = false,
      allowMultipleOccurrences = false,
    )
  ),
  INTEROP_ANNOTATIONS_NAMED_ARG_SEVERITY(
    RawMetroOption(
      name = "interop-annotations-named-arg-severity",
      defaultValue = MetroOptions.DiagnosticSeverity.NONE.name,
      valueDescription = "NONE|WARN|ERROR",
      description =
        "Control diagnostic severity reporting of interop annotations using positional arguments instead of named arguments.",
      required = false,
      allowMultipleOccurrences = false,
      valueMapper = { it },
    )
  ),
  LOGGING(
    RawMetroOption(
      name = "logging",
      defaultValue = emptySet(),
      valueDescription = MetroLogger.Type.entries.joinToString("|") { it.name },
      description = "Enabled logging types",
      required = false,
      allowMultipleOccurrences = false,
      valueMapper = { it.splitToSequence('|').map(MetroLogger.Type::valueOf).toSet() },
    )
  ),
  MAX_IR_ERRORS_COUNT(
    RawMetroOption(
      name = "max-ir-errors-count",
      defaultValue = 20,
      valueDescription = "<count>",
      description =
        "Maximum number of errors to report before exiting IR processing. Default is 20, must be > 0.",
      required = false,
      allowMultipleOccurrences = false,
      valueMapper = { it.toInt() },
    )
  ),
  CUSTOM_PROVIDER(
    RawMetroOption(
      name = "custom-provider",
      defaultValue = emptySet(),
      valueDescription = "Provider types",
      description = "Provider types",
      required = false,
      allowMultipleOccurrences = false,
      valueMapper = { it.splitToSequence(':').mapToSet { ClassId.fromString(it, false) } },
    )
  ),
  CUSTOM_LAZY(
    RawMetroOption(
      name = "custom-lazy",
      defaultValue = emptySet(),
      valueDescription = "Lazy types",
      description = "Lazy types",
      required = false,
      allowMultipleOccurrences = false,
      valueMapper = { it.splitToSequence(':').mapToSet { ClassId.fromString(it, false) } },
    )
  ),
  CUSTOM_ASSISTED(
    RawMetroOption(
      name = "custom-assisted",
      defaultValue = emptySet(),
      valueDescription = "Assisted annotations",
      description = "Assisted annotations",
      required = false,
      allowMultipleOccurrences = false,
      valueMapper = { it.splitToSequence(':').mapToSet { ClassId.fromString(it, false) } },
    )
  ),
  CUSTOM_ASSISTED_FACTORY(
    RawMetroOption(
      name = "custom-assisted-factory",
      defaultValue = emptySet(),
      valueDescription = "AssistedFactory annotations",
      description = "AssistedFactory annotations",
      required = false,
      allowMultipleOccurrences = false,
      valueMapper = { it.splitToSequence(':').mapToSet { ClassId.fromString(it, false) } },
    )
  ),
  CUSTOM_ASSISTED_INJECT(
    RawMetroOption(
      name = "custom-assisted-inject",
      defaultValue = emptySet(),
      valueDescription = "AssistedInject annotations",
      description = "AssistedInject annotations",
      required = false,
      allowMultipleOccurrences = false,
      valueMapper = { it.splitToSequence(':').mapToSet { ClassId.fromString(it, false) } },
    )
  ),
  CUSTOM_BINDS(
    RawMetroOption(
      name = "custom-binds",
      defaultValue = emptySet(),
      valueDescription = "Binds annotations",
      description = "Binds annotations",
      required = false,
      allowMultipleOccurrences = false,
      valueMapper = { it.splitToSequence(':').mapToSet { ClassId.fromString(it, false) } },
    )
  ),
  CUSTOM_CONTRIBUTES_TO(
    RawMetroOption(
      name = "custom-contributes-to",
      defaultValue = emptySet(),
      valueDescription = "ContributesTo annotations",
      description = "ContributesTo annotations",
      required = false,
      allowMultipleOccurrences = false,
      valueMapper = { it.splitToSequence(':').mapToSet { ClassId.fromString(it, false) } },
    )
  ),
  CUSTOM_CONTRIBUTES_BINDING(
    RawMetroOption(
      name = "custom-contributes-binding",
      defaultValue = emptySet(),
      valueDescription = "ContributesBinding annotations",
      description = "ContributesBinding annotations",
      required = false,
      allowMultipleOccurrences = false,
      valueMapper = { it.splitToSequence(':').mapToSet { ClassId.fromString(it, false) } },
    )
  ),
  CUSTOM_CONTRIBUTES_INTO_SET(
    RawMetroOption(
      name = "custom-contributes-into-set",
      defaultValue = emptySet(),
      valueDescription = "ContributesIntoSet annotations",
      description = "ContributesIntoSet annotations",
      required = false,
      allowMultipleOccurrences = false,
      valueMapper = { it.splitToSequence(':').mapToSet { ClassId.fromString(it, false) } },
    )
  ),
  CUSTOM_GRAPH_EXTENSION(
    RawMetroOption(
      name = "custom-graph-extension",
      defaultValue = emptySet(),
      valueDescription = "GraphExtension annotations",
      description = "GraphExtension annotations",
      required = false,
      allowMultipleOccurrences = false,
      valueMapper = { it.splitToSequence(':').mapToSet { ClassId.fromString(it, false) } },
    )
  ),
  CUSTOM_GRAPH_EXTENSION_FACTORY(
    RawMetroOption(
      name = "custom-graph-extension-factory",
      defaultValue = emptySet(),
      valueDescription = "GraphExtension.Factory annotations",
      description = "GraphExtension.Factory annotations",
      required = false,
      allowMultipleOccurrences = false,
      valueMapper = { it.splitToSequence(':').mapToSet { ClassId.fromString(it, false) } },
    )
  ),
  CUSTOM_ELEMENTS_INTO_SET(
    RawMetroOption(
      name = "custom-elements-into-set",
      defaultValue = emptySet(),
      valueDescription = "ElementsIntoSet annotations",
      description = "ElementsIntoSet annotations",
      required = false,
      allowMultipleOccurrences = false,
      valueMapper = { it.splitToSequence(':').mapToSet { ClassId.fromString(it, false) } },
    )
  ),
  CUSTOM_DEPENDENCY_GRAPH(
    RawMetroOption(
      name = "custom-dependency-graph",
      defaultValue = emptySet(),
      valueDescription = "Graph annotations",
      description = "Graph annotations",
      required = false,
      allowMultipleOccurrences = false,
      valueMapper = { it.splitToSequence(':').mapToSet { ClassId.fromString(it, false) } },
    )
  ),
  CUSTOM_DEPENDENCY_GRAPH_FACTORY(
    RawMetroOption(
      name = "custom-dependency-graph-factory",
      defaultValue = emptySet(),
      valueDescription = "GraphFactory annotations",
      description = "GraphFactory annotations",
      required = false,
      allowMultipleOccurrences = false,
      valueMapper = { it.splitToSequence(':').mapToSet { ClassId.fromString(it, false) } },
    )
  ),
  CUSTOM_INJECT(
    RawMetroOption(
      name = "custom-inject",
      defaultValue = emptySet(),
      valueDescription = "Inject annotations",
      description = "Inject annotations",
      required = false,
      allowMultipleOccurrences = false,
      valueMapper = { it.splitToSequence(':').mapToSet { ClassId.fromString(it, false) } },
    )
  ),
  CUSTOM_INTO_MAP(
    RawMetroOption(
      name = "custom-into-map",
      defaultValue = emptySet(),
      valueDescription = "IntoMap annotations",
      description = "IntoMap annotations",
      required = false,
      allowMultipleOccurrences = false,
      valueMapper = { it.splitToSequence(':').mapToSet { ClassId.fromString(it, false) } },
    )
  ),
  CUSTOM_INTO_SET(
    RawMetroOption(
      name = "custom-into-set",
      defaultValue = emptySet(),
      valueDescription = "IntoSet annotations",
      description = "IntoSet annotations",
      required = false,
      allowMultipleOccurrences = false,
      valueMapper = { it.splitToSequence(':').mapToSet { ClassId.fromString(it, false) } },
    )
  ),
  CUSTOM_MAP_KEY(
    RawMetroOption(
      name = "custom-map-key",
      defaultValue = emptySet(),
      valueDescription = "MapKey annotations",
      description = "MapKey annotations",
      required = false,
      allowMultipleOccurrences = false,
      valueMapper = { it.splitToSequence(':').mapToSet { ClassId.fromString(it, false) } },
    )
  ),
  CUSTOM_MULTIBINDS(
    RawMetroOption(
      name = "custom-multibinds",
      defaultValue = emptySet(),
      valueDescription = "Multibinds annotations",
      description = "Multibinds annotations",
      required = false,
      allowMultipleOccurrences = false,
      valueMapper = { it.splitToSequence(':').mapToSet { ClassId.fromString(it, false) } },
    )
  ),
  CUSTOM_PROVIDES(
    RawMetroOption(
      name = "custom-provides",
      defaultValue = emptySet(),
      valueDescription = "Provides annotations",
      description = "Provides annotations",
      required = false,
      allowMultipleOccurrences = false,
      valueMapper = { it.splitToSequence(':').mapToSet { ClassId.fromString(it, false) } },
    )
  ),
  CUSTOM_QUALIFIER(
    RawMetroOption(
      name = "custom-qualifier",
      defaultValue = emptySet(),
      valueDescription = "Qualifier annotations",
      description = "Qualifier annotations",
      required = false,
      allowMultipleOccurrences = false,
      valueMapper = { it.splitToSequence(':').mapToSet { ClassId.fromString(it, false) } },
    )
  ),
  CUSTOM_SCOPE(
    RawMetroOption(
      name = "custom-scope",
      defaultValue = emptySet(),
      valueDescription = "Scope annotations",
      description = "Scope annotations",
      required = false,
      allowMultipleOccurrences = false,
      valueMapper = { it.splitToSequence(':').mapToSet { ClassId.fromString(it, false) } },
    )
  ),
  CUSTOM_BINDING_CONTAINER(
    RawMetroOption(
      name = "custom-binding-container",
      defaultValue = emptySet(),
      valueDescription = "BindingContainer annotations",
      description = "BindingContainer annotations",
      required = false,
      allowMultipleOccurrences = false,
      valueMapper = { it.splitToSequence(':').mapToSet { ClassId.fromString(it, false) } },
    )
  ),
  ENABLE_DAGGER_ANVIL_INTEROP(
    RawMetroOption.boolean(
      name = "enable-dagger-anvil-interop",
      defaultValue = false,
      valueDescription = "<true | false>",
      description =
        "Enable/disable interop with Dagger Anvil's additional functionality (currently for 'rank' support).",
      required = false,
      allowMultipleOccurrences = false,
    )
  ),
  ENABLE_FULL_BINDING_GRAPH_VALIDATION(
    RawMetroOption.boolean(
      name = "enable-full-binding-graph-validation",
      defaultValue = false,
      valueDescription = "<true | false>",
      description =
        "Enable/disable full validation of all binds and provides declarations, even if they are unused.",
      required = false,
      allowMultipleOccurrences = false,
    )
  ),
  ENABLE_GRAPH_IMPL_CLASS_AS_RETURN_TYPE(
    RawMetroOption.boolean(
      name = "enable-graph-impl-class-as-return-type",
      defaultValue = false,
      valueDescription = "<true | false>",
      description =
        "If true changes the return type of generated Graph Factories from the declared interface type to the generated Metro graph type. This is helpful for Dagger/Anvil interop.",
      required = false,
      allowMultipleOccurrences = false,
    )
  ),
  CUSTOM_ORIGIN(
    RawMetroOption(
      name = "custom-origin",
      defaultValue = emptySet(),
      valueDescription = "Origin annotations",
      description =
        "Custom annotations that indicate the origin class of generated types for contribution merging",
      required = false,
      allowMultipleOccurrences = false,
      valueMapper = { it.splitToSequence(':').mapToSet { ClassId.fromString(it, false) } },
    )
  ),
  CUSTOM_OPTIONAL_BINDING(
    RawMetroOption(
      name = "custom-optional-binding",
      defaultValue = emptySet(),
      valueDescription = "OptionalBinding annotations",
      description = "OptionalBinding annotations",
      required = false,
      allowMultipleOccurrences = false,
      valueMapper = { it.splitToSequence(':').mapToSet { ClassId.fromString(it, false) } },
    )
  ),
  OPTIONAL_BINDING_BEHAVIOR(
    RawMetroOption(
      name = "optional-binding-behavior",
      defaultValue = OptionalBindingBehavior.DEFAULT.name,
      valueDescription = OptionalBindingBehavior.entries.joinToString("|"),
      description = "Controls the behavior of optional bindings",
      required = false,
      allowMultipleOccurrences = false,
      valueMapper = { it },
    )
  ),
  CONTRIBUTES_AS_INJECT(
    RawMetroOption.boolean(
      name = "contributes-as-inject",
      defaultValue = false,
      valueDescription = "<true | false>",
      description =
        "If enabled, treats `@Contributes*` annotations (except ContributesTo) as implicit `@Inject` annotations",
      required = false,
      allowMultipleOccurrences = false,
    )
  ),
  INTEROP_INCLUDE_JAVAX_ANNOTATIONS(
    RawMetroOption.boolean(
      name = "interop-include-javax-annotations",
      defaultValue = false,
      valueDescription = "<true | false>",
      description = "Interop with javax annotations",
      required = false,
      allowMultipleOccurrences = false,
    )
  ),
  INTEROP_INCLUDE_JAKARTA_ANNOTATIONS(
    RawMetroOption.boolean(
      name = "interop-include-jakarta-annotations",
      defaultValue = false,
      valueDescription = "<true | false>",
      description = "Interop with jakarta annotations",
      required = false,
      allowMultipleOccurrences = false,
    )
  ),
  INTEROP_INCLUDE_DAGGER_ANNOTATIONS(
    RawMetroOption.boolean(
      name = "interop-include-dagger-annotations",
      defaultValue = false,
      valueDescription = "<true | false>",
      description =
        "Interop with Dagger annotations (automatically includes javax and jakarta annotations)",
      required = false,
      allowMultipleOccurrences = false,
    )
  ),
  INTEROP_INCLUDE_KOTLIN_INJECT_ANNOTATIONS(
    RawMetroOption.boolean(
      name = "interop-include-kotlin-inject-annotations",
      defaultValue = false,
      valueDescription = "<true | false>",
      description = "Interop with kotlin-inject annotations",
      required = false,
      allowMultipleOccurrences = false,
    )
  ),
  INTEROP_INCLUDE_ANVIL_ANNOTATIONS(
    RawMetroOption.boolean(
      name = "interop-include-anvil-annotations",
      defaultValue = false,
      valueDescription = "<true | false>",
      description = "Interop with Anvil annotations (automatically includes Dagger annotations)",
      required = false,
      allowMultipleOccurrences = false,
    )
  ),
  INTEROP_INCLUDE_KOTLIN_INJECT_ANVIL_ANNOTATIONS(
    RawMetroOption.boolean(
      name = "interop-include-kotlin-inject-anvil-annotations",
      defaultValue = false,
      valueDescription = "<true | false>",
      description =
        "Interop with kotlin-inject Anvil annotations (automatically includes kotlin-inject annotations)",
      required = false,
      allowMultipleOccurrences = false,
    )
  ),
  INTEROP_INCLUDE_GUICE_ANNOTATIONS(
    RawMetroOption.boolean(
      name = "interop-include-guice-annotations",
      defaultValue = false,
      valueDescription = "<true | false>",
      description = "Interop with Guice annotations (automatically includes javax annotations)",
      required = false,
      allowMultipleOccurrences = false,
    )
  ),
  PLUGIN_ORDER_SET(
    RawMetroOption(
      name = "plugin-order-set",
      defaultValue = "",
      valueDescription = "<true | false | empty>",
      description =
        "Internal option indicating whether the plugin order was set before compose-compiler. Empty means unset.",
      required = false,
      allowMultipleOccurrences = false,
      valueMapper = { it },
    )
  );

  companion object {
    val entriesByOptionName = entries.associateBy { it.raw.name }
  }
}

public data class MetroOptions(
  val debug: Boolean = MetroOption.DEBUG.raw.defaultValue.expectAs(),
  val enabled: Boolean = MetroOption.ENABLED.raw.defaultValue.expectAs(),
  val reportsDestination: Path? =
    MetroOption.REPORTS_DESTINATION.raw.defaultValue
      .expectAs<String>()
      .takeUnless(String::isBlank)
      ?.let(Paths::get),
  val generateAssistedFactories: Boolean =
    MetroOption.GENERATE_ASSISTED_FACTORIES.raw.defaultValue.expectAs(),
  val enableTopLevelFunctionInjection: Boolean =
    MetroOption.ENABLE_TOP_LEVEL_FUNCTION_INJECTION.raw.defaultValue.expectAs(),
  val generateContributionHints: Boolean =
    MetroOption.GENERATE_CONTRIBUTION_HINTS.raw.defaultValue.expectAs(),
  val generateContributionHintsInFir: Boolean =
    MetroOption.GENERATE_CONTRIBUTION_HINTS_IN_FIR.raw.defaultValue.expectAs(),
  val transformProvidersToPrivate: Boolean =
    MetroOption.TRANSFORM_PROVIDERS_TO_PRIVATE.raw.defaultValue.expectAs(),
  val shrinkUnusedBindings: Boolean =
    MetroOption.SHRINK_UNUSED_BINDINGS.raw.defaultValue.expectAs(),
  val chunkFieldInits: Boolean = MetroOption.CHUNK_FIELD_INITS.raw.defaultValue.expectAs(),
  val statementsPerInitFun: Int = MetroOption.STATEMENTS_PER_INIT_FUN.raw.defaultValue.expectAs(),
  val publicProviderSeverity: DiagnosticSeverity =
    if (transformProvidersToPrivate) {
      DiagnosticSeverity.NONE
    } else {
      MetroOption.PUBLIC_PROVIDER_SEVERITY.raw.defaultValue.expectAs<String>().let {
        DiagnosticSeverity.valueOf(it)
      }
    },
  val optionalBindingBehavior: OptionalBindingBehavior =
    MetroOption.OPTIONAL_BINDING_BEHAVIOR.raw.defaultValue.expectAs<String>().let { rawValue ->
      val adjusted =
        rawValue.uppercase(Locale.US).let {
          // temporary cover for deprecated entry
          if (it == "REQUIRE_OPTIONAL_DEPENDENCY") {
            "REQUIRE_OPTIONAL_BINDING"
          } else {
            it
          }
        }
      OptionalBindingBehavior.valueOf(adjusted)
    },
  val warnOnInjectAnnotationPlacement: Boolean =
    MetroOption.WARN_ON_INJECT_ANNOTATION_PLACEMENT.raw.defaultValue.expectAs(),
  val interopAnnotationsNamedArgSeverity: DiagnosticSeverity =
    MetroOption.INTEROP_ANNOTATIONS_NAMED_ARG_SEVERITY.raw.defaultValue.expectAs<String>().let {
      DiagnosticSeverity.valueOf(it)
    },
  val enabledLoggers: Set<MetroLogger.Type> =
    if (debug) {
      // Debug enables _all_
      MetroLogger.Type.entries.filterNot { it == MetroLogger.Type.None }.toSet()
    } else {
      MetroOption.LOGGING.raw.defaultValue.expectAs()
    },
  val enableDaggerRuntimeInterop: Boolean =
    MetroOption.ENABLE_DAGGER_RUNTIME_INTEROP.raw.defaultValue.expectAs(),
  val enableGuiceRuntimeInterop: Boolean =
    MetroOption.ENABLE_GUICE_RUNTIME_INTEROP.raw.defaultValue.expectAs(),
  val maxIrErrorsCount: Int = MetroOption.MAX_IR_ERRORS_COUNT.raw.defaultValue.expectAs(),
  // Intrinsics
  val customProviderTypes: Set<ClassId> = MetroOption.CUSTOM_PROVIDER.raw.defaultValue.expectAs(),
  val customLazyTypes: Set<ClassId> = MetroOption.CUSTOM_LAZY.raw.defaultValue.expectAs(),
  // Custom annotations
  val customAssistedAnnotations: Set<ClassId> =
    MetroOption.CUSTOM_ASSISTED.raw.defaultValue.expectAs(),
  val customAssistedFactoryAnnotations: Set<ClassId> =
    MetroOption.CUSTOM_ASSISTED_FACTORY.raw.defaultValue.expectAs(),
  val customAssistedInjectAnnotations: Set<ClassId> =
    MetroOption.CUSTOM_ASSISTED_INJECT.raw.defaultValue.expectAs(),
  val customBindsAnnotations: Set<ClassId> = MetroOption.CUSTOM_BINDS.raw.defaultValue.expectAs(),
  val customContributesToAnnotations: Set<ClassId> =
    MetroOption.CUSTOM_CONTRIBUTES_TO.raw.defaultValue.expectAs(),
  val customContributesBindingAnnotations: Set<ClassId> =
    MetroOption.CUSTOM_CONTRIBUTES_BINDING.raw.defaultValue.expectAs(),
  val customContributesIntoSetAnnotations: Set<ClassId> =
    MetroOption.CUSTOM_CONTRIBUTES_INTO_SET.raw.defaultValue.expectAs(),
  val customGraphExtensionAnnotations: Set<ClassId> =
    MetroOption.CUSTOM_GRAPH_EXTENSION.raw.defaultValue.expectAs(),
  val customGraphExtensionFactoryAnnotations: Set<ClassId> =
    MetroOption.CUSTOM_GRAPH_EXTENSION_FACTORY.raw.defaultValue.expectAs(),
  val customElementsIntoSetAnnotations: Set<ClassId> =
    MetroOption.CUSTOM_ELEMENTS_INTO_SET.raw.defaultValue.expectAs(),
  val customGraphAnnotations: Set<ClassId> =
    MetroOption.CUSTOM_DEPENDENCY_GRAPH.raw.defaultValue.expectAs(),
  val customGraphFactoryAnnotations: Set<ClassId> =
    MetroOption.CUSTOM_DEPENDENCY_GRAPH_FACTORY.raw.defaultValue.expectAs(),
  val customInjectAnnotations: Set<ClassId> = MetroOption.CUSTOM_INJECT.raw.defaultValue.expectAs(),
  val customIntoMapAnnotations: Set<ClassId> =
    MetroOption.CUSTOM_INTO_MAP.raw.defaultValue.expectAs(),
  val customIntoSetAnnotations: Set<ClassId> =
    MetroOption.CUSTOM_INTO_SET.raw.defaultValue.expectAs(),
  val customMapKeyAnnotations: Set<ClassId> =
    MetroOption.CUSTOM_MAP_KEY.raw.defaultValue.expectAs(),
  val customMultibindsAnnotations: Set<ClassId> =
    MetroOption.CUSTOM_MULTIBINDS.raw.defaultValue.expectAs(),
  val customProvidesAnnotations: Set<ClassId> =
    MetroOption.CUSTOM_PROVIDES.raw.defaultValue.expectAs(),
  val customQualifierAnnotations: Set<ClassId> =
    MetroOption.CUSTOM_QUALIFIER.raw.defaultValue.expectAs(),
  val customScopeAnnotations: Set<ClassId> = MetroOption.CUSTOM_SCOPE.raw.defaultValue.expectAs(),
  val customBindingContainerAnnotations: Set<ClassId> =
    MetroOption.CUSTOM_BINDING_CONTAINER.raw.defaultValue.expectAs(),
  val enableDaggerAnvilInterop: Boolean =
    MetroOption.ENABLE_DAGGER_ANVIL_INTEROP.raw.defaultValue.expectAs(),
  val enableFullBindingGraphValidation: Boolean =
    MetroOption.ENABLE_FULL_BINDING_GRAPH_VALIDATION.raw.defaultValue.expectAs(),
  val enableGraphImplClassAsReturnType: Boolean =
    MetroOption.ENABLE_GRAPH_IMPL_CLASS_AS_RETURN_TYPE.raw.defaultValue.expectAs(),
  val customOriginAnnotations: Set<ClassId> = MetroOption.CUSTOM_ORIGIN.raw.defaultValue.expectAs(),
  val customOptionalBindingAnnotations: Set<ClassId> =
    MetroOption.CUSTOM_OPTIONAL_BINDING.raw.defaultValue.expectAs(),
  val contributesAsInject: Boolean = MetroOption.CONTRIBUTES_AS_INJECT.raw.defaultValue.expectAs(),
  val pluginOrderSet: Boolean? =
    MetroOption.PLUGIN_ORDER_SET.raw.defaultValue
      .expectAs<String>()
      .takeUnless(String::isBlank)
      ?.toBooleanStrict(),
) {
  public fun toBuilder(): Builder = Builder(this)

  public class Builder(base: MetroOptions = MetroOptions()) {
    public var debug: Boolean = base.debug
    public var enabled: Boolean = base.enabled
    public var reportsDestination: Path? = base.reportsDestination
    public var generateAssistedFactories: Boolean = base.generateAssistedFactories
    public var enableTopLevelFunctionInjection: Boolean = base.enableTopLevelFunctionInjection
    public var generateContributionHints: Boolean = base.generateContributionHints
    public var generateContributionHintsInFir: Boolean = base.generateContributionHintsInFir
    public var transformProvidersToPrivate: Boolean = base.transformProvidersToPrivate
    public var shrinkUnusedBindings: Boolean = base.shrinkUnusedBindings
    public var chunkFieldInits: Boolean = base.chunkFieldInits
    public var statementsPerInitFun: Int = base.statementsPerInitFun
    public var publicProviderSeverity: DiagnosticSeverity = base.publicProviderSeverity
    public var optionalBindingBehavior: OptionalBindingBehavior = base.optionalBindingBehavior
    public var warnOnInjectAnnotationPlacement: Boolean = base.warnOnInjectAnnotationPlacement
    public var interopAnnotationsNamedArgSeverity: DiagnosticSeverity =
      base.interopAnnotationsNamedArgSeverity
    public var enabledLoggers: MutableSet<MetroLogger.Type> = base.enabledLoggers.toMutableSet()
    public var enableDaggerRuntimeInterop: Boolean = base.enableDaggerRuntimeInterop
    public var enableGuiceRuntimeInterop: Boolean = base.enableGuiceRuntimeInterop
    public var maxIrErrorsCount: Int = base.maxIrErrorsCount
    public var customProviderTypes: MutableSet<ClassId> = base.customProviderTypes.toMutableSet()
    public var customLazyTypes: MutableSet<ClassId> = base.customLazyTypes.toMutableSet()
    public var customAssistedAnnotations: MutableSet<ClassId> =
      base.customAssistedAnnotations.toMutableSet()
    public var customAssistedFactoryAnnotations: MutableSet<ClassId> =
      base.customAssistedFactoryAnnotations.toMutableSet()
    public var customAssistedInjectAnnotations: MutableSet<ClassId> =
      base.customAssistedInjectAnnotations.toMutableSet()
    public var customBindsAnnotations: MutableSet<ClassId> =
      base.customBindsAnnotations.toMutableSet()
    public var customContributesToAnnotations: MutableSet<ClassId> =
      base.customContributesToAnnotations.toMutableSet()
    public var customContributesBindingAnnotations: MutableSet<ClassId> =
      base.customContributesBindingAnnotations.toMutableSet()
    public var customContributesIntoSetAnnotations: MutableSet<ClassId> =
      base.customContributesIntoSetAnnotations.toMutableSet()
    public var customGraphExtensionAnnotations: MutableSet<ClassId> =
      base.customGraphExtensionAnnotations.toMutableSet()
    public var customGraphExtensionFactoryAnnotations: MutableSet<ClassId> =
      base.customGraphExtensionFactoryAnnotations.toMutableSet()
    public var customElementsIntoSetAnnotations: MutableSet<ClassId> =
      base.customElementsIntoSetAnnotations.toMutableSet()
    public var customGraphAnnotations: MutableSet<ClassId> =
      base.customGraphAnnotations.toMutableSet()
    public var customGraphFactoryAnnotations: MutableSet<ClassId> =
      base.customGraphFactoryAnnotations.toMutableSet()
    public var customInjectAnnotations: MutableSet<ClassId> =
      base.customInjectAnnotations.toMutableSet()
    public var customIntoMapAnnotations: MutableSet<ClassId> =
      base.customIntoMapAnnotations.toMutableSet()
    public var customIntoSetAnnotations: MutableSet<ClassId> =
      base.customIntoSetAnnotations.toMutableSet()
    public var customMapKeyAnnotations: MutableSet<ClassId> =
      base.customMapKeyAnnotations.toMutableSet()
    public var customMultibindsAnnotations: MutableSet<ClassId> =
      base.customMultibindsAnnotations.toMutableSet()
    public var customProvidesAnnotations: MutableSet<ClassId> =
      base.customProvidesAnnotations.toMutableSet()
    public var customQualifierAnnotations: MutableSet<ClassId> =
      base.customQualifierAnnotations.toMutableSet()
    public var customScopeAnnotations: MutableSet<ClassId> =
      base.customScopeAnnotations.toMutableSet()
    public var customBindingContainerAnnotations: MutableSet<ClassId> =
      base.customBindingContainerAnnotations.toMutableSet()
    public var enableDaggerAnvilInterop: Boolean = base.enableDaggerAnvilInterop
    public var enableFullBindingGraphValidation: Boolean = base.enableFullBindingGraphValidation
    public var enableGraphImplClassAsReturnType: Boolean = base.enableGraphImplClassAsReturnType
    public var customOriginAnnotations: MutableSet<ClassId> =
      base.customOriginAnnotations.toMutableSet()
    public var customOptionalBindingAnnotations: MutableSet<ClassId> =
      base.customOptionalBindingAnnotations.toMutableSet()
    public var contributesAsInject: Boolean = base.contributesAsInject
    public var pluginOrderSet: Boolean? = base.pluginOrderSet

    private fun FqName.classId(name: String): ClassId {
      return ClassId(this, Name.identifier(name))
    }

    public fun includeJavaxAnnotations() {
      customProviderTypes.add(javaxInjectPackage.classId("Provider"))
      customInjectAnnotations.add(javaxInjectPackage.classId("Inject"))
      customQualifierAnnotations.add(javaxInjectPackage.classId("Qualifier"))
      customScopeAnnotations.add(javaxInjectPackage.classId("Scope"))
    }

    public fun includeJakartaAnnotations() {
      customProviderTypes.add(jakartaInjectPackage.classId("Provider"))
      customInjectAnnotations.add(jakartaInjectPackage.classId("Inject"))
      customQualifierAnnotations.add(jakartaInjectPackage.classId("Qualifier"))
      customScopeAnnotations.add(jakartaInjectPackage.classId("Scope"))
    }

    public fun includeDaggerAnnotations() {
      enableDaggerRuntimeInterop = true
      // Assisted inject
      customAssistedAnnotations.add(daggerAssistedPackage.classId("Assisted"))
      customAssistedFactoryAnnotations.add(daggerAssistedPackage.classId("AssistedFactory"))
      customAssistedInjectAnnotations.add(daggerAssistedPackage.classId("AssistedInject"))
      // Multibindings
      customElementsIntoSetAnnotations.add(daggerMultibindingsPackage.classId("ElementsIntoSet"))
      customIntoMapAnnotations.add(daggerMultibindingsPackage.classId("IntoMap"))
      customIntoSetAnnotations.add(daggerMultibindingsPackage.classId("IntoSet"))
      customMultibindsAnnotations.add(daggerMultibindingsPackage.classId("Multibinds"))
      customMapKeyAnnotations.add(daggerPackage.classId("MapKey"))
      // Everything else
      customBindingContainerAnnotations.add(daggerPackage.classId("Module"))
      customBindsAnnotations.add(daggerPackage.classId("Binds"))
      customGraphAnnotations.add(daggerPackage.classId("Component"))
      customGraphExtensionAnnotations.add(daggerPackage.classId("Subcomponent"))
      customGraphExtensionFactoryAnnotations.add(daggerPackage.classId("Subcomponent.Factory"))
      customGraphFactoryAnnotations.add(daggerPackage.classId("Component.Factory"))
      customLazyTypes.add(daggerPackage.classId("Lazy"))
      customProviderTypes.add(daggerPackage.child(internalName).classId("Provider"))
      customProvidesAnnotations.addAll(
        listOf(daggerPackage.classId("Provides"), daggerPackage.classId("BindsInstance"))
      )
      // Implicitly includes javax/jakarta
      includeJavaxAnnotations()
      includeJakartaAnnotations()
    }

    public fun includeKotlinInjectAnnotations() {
      customAssistedAnnotations.add(kotlinInjectPackage.classId("Assisted"))
      customAssistedFactoryAnnotations.add(kotlinInjectPackage.classId("AssistedFactory"))
      customGraphAnnotations.add(kotlinInjectPackage.classId("Component"))
      customInjectAnnotations.add(kotlinInjectPackage.classId("Inject"))
      customIntoMapAnnotations.add(kotlinInjectPackage.classId("IntoMap"))
      customIntoSetAnnotations.add(kotlinInjectPackage.classId("IntoSet"))
      customProvidesAnnotations.add(kotlinInjectPackage.classId("Provides"))
      customQualifierAnnotations.add(kotlinInjectPackage.classId("Qualifier"))
      customScopeAnnotations.add(kotlinInjectPackage.classId("Scope"))
    }

    public fun includeAnvilAnnotations() {
      enableDaggerAnvilInterop = true
      customContributesBindingAnnotations.add(anvilPackage.classId("ContributesBinding"))
      customContributesIntoSetAnnotations.add(anvilPackage.classId("ContributesMultibinding"))
      customContributesToAnnotations.add(anvilPackage.classId("ContributesTo"))
      customGraphAnnotations.add(anvilPackage.classId("MergeComponent"))
      customGraphExtensionAnnotations.add(anvilPackage.classId("ContributesSubcomponent"))
      customGraphExtensionAnnotations.add(anvilPackage.classId("MergeSubcomponent"))
      // Anvil for Dagger doesn't have MergeSubcomponent.Factory
      customGraphFactoryAnnotations.add(anvilPackage.classId("MergeComponent.Factory"))
      includeDaggerAnnotations()
    }

    public fun includeKotlinInjectAnvilAnnotations() {
      customContributesBindingAnnotations.add(
        kotlinInjectAnvilPackage.classId("ContributesBinding")
      )
      customContributesToAnnotations.add(kotlinInjectAnvilPackage.classId("ContributesTo"))
      customGraphAnnotations.add(kotlinInjectAnvilPackage.classId("MergeComponent"))
      customGraphExtensionAnnotations.add(
        kotlinInjectAnvilPackage.classId("ContributesSubcomponent")
      )
      customGraphExtensionFactoryAnnotations.add(
        kotlinInjectAnvilPackage.classId("ContributesSubcomponent.Factory")
      )
      customOriginAnnotations.add(kotlinInjectAnvilPackage.child(internalName).classId("Origin"))
      includeKotlinInjectAnnotations()
    }

    public fun includeGuiceAnnotations() {
      enableGuiceRuntimeInterop = true
      // TODO
      //  Injector (members injector)
      //  ProvidesIntoOptional. Different than `@BindsOptionalOf`, provides a value

      customInjectAnnotations.add(guicePackage.classId("Inject"))
      customProvidesAnnotations.add(guicePackage.classId("Provides"))
      customProviderTypes.add(guicePackage.classId("Provider"))
      customAssistedAnnotations.add(guiceAssistedInjectPackage.classId("Assisted"))
      customAssistedInjectAnnotations.add(guiceAssistedInjectPackage.classId("AssistedInject"))
      // Guice has no AssistedFactory
      customQualifierAnnotations.add(guicePackage.classId("BindingAnnotation"))
      customScopeAnnotations.add(guicePackage.classId("ScopeAnnotation"))
      customMapKeyAnnotations.add(guiceMultibindingsPackage.classId("MapKey"))
      customIntoMapAnnotations.add(guiceMultibindingsPackage.classId("ProvidesIntoMap"))
      customIntoSetAnnotations.add(guiceMultibindingsPackage.classId("ProvidesIntoSet"))

      // Guice uses jakarta
      includeJakartaAnnotations()
    }

    public fun build(): MetroOptions {
      if (debug) {
        enabledLoggers += MetroLogger.Type.entries
      }
      return MetroOptions(
        debug = debug,
        enabled = enabled,
        reportsDestination = reportsDestination,
        generateAssistedFactories = generateAssistedFactories,
        enableTopLevelFunctionInjection = enableTopLevelFunctionInjection,
        generateContributionHints = generateContributionHints,
        generateContributionHintsInFir = generateContributionHintsInFir,
        transformProvidersToPrivate = transformProvidersToPrivate,
        shrinkUnusedBindings = shrinkUnusedBindings,
        chunkFieldInits = chunkFieldInits,
        statementsPerInitFun = statementsPerInitFun,
        publicProviderSeverity = publicProviderSeverity,
        optionalBindingBehavior = optionalBindingBehavior,
        warnOnInjectAnnotationPlacement = warnOnInjectAnnotationPlacement,
        interopAnnotationsNamedArgSeverity = interopAnnotationsNamedArgSeverity,
        enabledLoggers = enabledLoggers,
        enableDaggerRuntimeInterop = enableDaggerRuntimeInterop,
        enableGuiceRuntimeInterop = enableGuiceRuntimeInterop,
        maxIrErrorsCount = maxIrErrorsCount,
        customProviderTypes = customProviderTypes,
        customLazyTypes = customLazyTypes,
        customAssistedAnnotations = customAssistedAnnotations,
        customAssistedFactoryAnnotations = customAssistedFactoryAnnotations,
        customAssistedInjectAnnotations = customAssistedInjectAnnotations,
        customBindsAnnotations = customBindsAnnotations,
        customContributesToAnnotations = customContributesToAnnotations,
        customContributesBindingAnnotations = customContributesBindingAnnotations,
        customContributesIntoSetAnnotations = customContributesIntoSetAnnotations,
        customGraphExtensionAnnotations = customGraphExtensionAnnotations,
        customGraphExtensionFactoryAnnotations = customGraphExtensionFactoryAnnotations,
        customElementsIntoSetAnnotations = customElementsIntoSetAnnotations,
        customGraphAnnotations = customGraphAnnotations,
        customGraphFactoryAnnotations = customGraphFactoryAnnotations,
        customInjectAnnotations = customInjectAnnotations,
        customIntoMapAnnotations = customIntoMapAnnotations,
        customIntoSetAnnotations = customIntoSetAnnotations,
        customMapKeyAnnotations = customMapKeyAnnotations,
        customMultibindsAnnotations = customMultibindsAnnotations,
        customProvidesAnnotations = customProvidesAnnotations,
        customQualifierAnnotations = customQualifierAnnotations,
        customScopeAnnotations = customScopeAnnotations,
        customBindingContainerAnnotations = customBindingContainerAnnotations,
        enableDaggerAnvilInterop = enableDaggerAnvilInterop,
        enableFullBindingGraphValidation = enableFullBindingGraphValidation,
        enableGraphImplClassAsReturnType = enableGraphImplClassAsReturnType,
        customOriginAnnotations = customOriginAnnotations,
        customOptionalBindingAnnotations = customOptionalBindingAnnotations,
        contributesAsInject = contributesAsInject,
        pluginOrderSet = pluginOrderSet,
      )
    }

    private companion object {
      val javaxInjectPackage = FqName("javax.inject")
      val jakartaInjectPackage = FqName("jakarta.inject")
      val daggerPackage = FqName("dagger")
      val daggerAssistedPackage = FqName("dagger.assisted")
      val daggerMultibindingsPackage = FqName("dagger.multibindings")
      val kotlinInjectPackage = FqName("me.tatarka.inject.annotations")
      val anvilPackage = FqName("com.squareup.anvil.annotations")
      val kotlinInjectAnvilPackage = FqName("software.amazon.lastmile.kotlin.inject.anvil")
      val guicePackage = FqName("com.google.inject")
      val guiceMultibindingsPackage = FqName("com.google.inject.multibindings")
      val guiceAssistedInjectPackage = FqName("com.google.inject.assistedinject")
      val guiceNamePackage = FqName("com.google.inject.name")
      val internalName = Name.identifier("internal")
    }
  }

  public companion object {
    public fun buildOptions(body: Builder.() -> Unit): MetroOptions {
      return Builder().apply(body).build()
    }

    internal fun load(configuration: CompilerConfiguration): MetroOptions = buildOptions {
      for (entry in MetroOption.entries) {
        when (entry) {
          MetroOption.DEBUG -> debug = configuration.getAsBoolean(entry)

          MetroOption.ENABLED -> enabled = configuration.getAsBoolean(entry)

          MetroOption.REPORTS_DESTINATION -> {
            reportsDestination =
              configuration.getAsString(entry).takeUnless(String::isBlank)?.let(Paths::get)
          }

          MetroOption.GENERATE_ASSISTED_FACTORIES ->
            generateAssistedFactories = configuration.getAsBoolean(entry)

          MetroOption.ENABLE_TOP_LEVEL_FUNCTION_INJECTION ->
            enableTopLevelFunctionInjection = configuration.getAsBoolean(entry)

          MetroOption.GENERATE_CONTRIBUTION_HINTS ->
            generateContributionHints = configuration.getAsBoolean(entry)

          MetroOption.GENERATE_CONTRIBUTION_HINTS_IN_FIR ->
            generateContributionHintsInFir = configuration.getAsBoolean(entry)

          MetroOption.TRANSFORM_PROVIDERS_TO_PRIVATE ->
            transformProvidersToPrivate = configuration.getAsBoolean(entry)

          MetroOption.SHRINK_UNUSED_BINDINGS ->
            shrinkUnusedBindings = configuration.getAsBoolean(entry)

          MetroOption.CHUNK_FIELD_INITS -> chunkFieldInits = configuration.getAsBoolean(entry)

          MetroOption.STATEMENTS_PER_INIT_FUN ->
            statementsPerInitFun = configuration.getAsInt(entry)

          MetroOption.PUBLIC_PROVIDER_SEVERITY ->
            publicProviderSeverity =
              configuration.getAsString(entry).let {
                DiagnosticSeverity.valueOf(it.uppercase(Locale.US))
              }

          MetroOption.WARN_ON_INJECT_ANNOTATION_PLACEMENT ->
            warnOnInjectAnnotationPlacement = configuration.getAsBoolean(entry)

          MetroOption.INTEROP_ANNOTATIONS_NAMED_ARG_SEVERITY ->
            interopAnnotationsNamedArgSeverity =
              configuration.getAsString(entry).let {
                DiagnosticSeverity.valueOf(it.uppercase(Locale.US))
              }

          MetroOption.LOGGING -> {
            enabledLoggers +=
              configuration.get(entry.raw.key)?.expectAs<Set<MetroLogger.Type>>().orEmpty()
          }

          MetroOption.ENABLE_DAGGER_RUNTIME_INTEROP ->
            enableDaggerRuntimeInterop = configuration.getAsBoolean(entry)

          MetroOption.ENABLE_GUICE_RUNTIME_INTEROP ->
            enableGuiceRuntimeInterop = configuration.getAsBoolean(entry)

          MetroOption.MAX_IR_ERRORS_COUNT -> maxIrErrorsCount = configuration.getAsInt(entry)

          // Intrinsics
          MetroOption.CUSTOM_PROVIDER -> customProviderTypes.addAll(configuration.getAsSet(entry))
          MetroOption.CUSTOM_LAZY -> customLazyTypes.addAll(configuration.getAsSet(entry))

          // Custom annotations
          MetroOption.CUSTOM_ASSISTED ->
            customAssistedAnnotations.addAll(configuration.getAsSet(entry))
          MetroOption.CUSTOM_ASSISTED_FACTORY ->
            customAssistedFactoryAnnotations.addAll(configuration.getAsSet(entry))
          MetroOption.CUSTOM_ASSISTED_INJECT ->
            customAssistedInjectAnnotations.addAll(configuration.getAsSet(entry))
          MetroOption.CUSTOM_BINDS -> customBindsAnnotations.addAll(configuration.getAsSet(entry))
          MetroOption.CUSTOM_CONTRIBUTES_TO ->
            customContributesToAnnotations.addAll(configuration.getAsSet(entry))
          MetroOption.CUSTOM_CONTRIBUTES_BINDING ->
            customContributesBindingAnnotations.addAll(configuration.getAsSet(entry))
          MetroOption.CUSTOM_GRAPH_EXTENSION ->
            customGraphExtensionAnnotations.addAll(configuration.getAsSet(entry))
          MetroOption.CUSTOM_GRAPH_EXTENSION_FACTORY ->
            customGraphExtensionFactoryAnnotations.addAll(configuration.getAsSet(entry))
          MetroOption.CUSTOM_ELEMENTS_INTO_SET ->
            customElementsIntoSetAnnotations.addAll(configuration.getAsSet(entry))
          MetroOption.CUSTOM_DEPENDENCY_GRAPH ->
            customGraphAnnotations.addAll(configuration.getAsSet(entry))
          MetroOption.CUSTOM_DEPENDENCY_GRAPH_FACTORY ->
            customGraphFactoryAnnotations.addAll(configuration.getAsSet(entry))
          MetroOption.CUSTOM_INJECT -> customInjectAnnotations.addAll(configuration.getAsSet(entry))
          MetroOption.CUSTOM_INTO_MAP ->
            customIntoMapAnnotations.addAll(configuration.getAsSet(entry))
          MetroOption.CUSTOM_INTO_SET ->
            customIntoSetAnnotations.addAll(configuration.getAsSet(entry))
          MetroOption.CUSTOM_MAP_KEY ->
            customMapKeyAnnotations.addAll(configuration.getAsSet(entry))
          MetroOption.CUSTOM_MULTIBINDS ->
            customMultibindsAnnotations.addAll(configuration.getAsSet(entry))
          MetroOption.CUSTOM_PROVIDES ->
            customProvidesAnnotations.addAll(configuration.getAsSet(entry))
          MetroOption.CUSTOM_QUALIFIER ->
            customQualifierAnnotations.addAll(configuration.getAsSet(entry))
          MetroOption.CUSTOM_SCOPE -> customScopeAnnotations.addAll(configuration.getAsSet(entry))
          MetroOption.CUSTOM_BINDING_CONTAINER ->
            customBindingContainerAnnotations.addAll(configuration.getAsSet(entry))
          MetroOption.CUSTOM_CONTRIBUTES_INTO_SET ->
            customContributesIntoSetAnnotations.addAll(configuration.getAsSet(entry))

          MetroOption.ENABLE_DAGGER_ANVIL_INTEROP ->
            enableDaggerAnvilInterop = configuration.getAsBoolean(entry)

          MetroOption.ENABLE_FULL_BINDING_GRAPH_VALIDATION ->
            enableFullBindingGraphValidation = configuration.getAsBoolean(entry)

          MetroOption.ENABLE_GRAPH_IMPL_CLASS_AS_RETURN_TYPE ->
            enableGraphImplClassAsReturnType = configuration.getAsBoolean(entry)

          MetroOption.CUSTOM_ORIGIN -> customOriginAnnotations.addAll(configuration.getAsSet(entry))
          MetroOption.CUSTOM_OPTIONAL_BINDING ->
            customOptionalBindingAnnotations.addAll(configuration.getAsSet(entry))
          MetroOption.OPTIONAL_BINDING_BEHAVIOR ->
            optionalBindingBehavior =
              configuration.getAsString(entry).let {
                OptionalBindingBehavior.valueOf(it.uppercase(Locale.US))
              }

          MetroOption.CONTRIBUTES_AS_INJECT ->
            contributesAsInject = configuration.getAsBoolean(entry)

          MetroOption.INTEROP_INCLUDE_JAVAX_ANNOTATIONS -> {
            if (configuration.getAsBoolean(entry)) includeJavaxAnnotations()
          }
          MetroOption.INTEROP_INCLUDE_JAKARTA_ANNOTATIONS -> {
            if (configuration.getAsBoolean(entry)) includeJakartaAnnotations()
          }
          MetroOption.INTEROP_INCLUDE_DAGGER_ANNOTATIONS -> {
            if (configuration.getAsBoolean(entry)) includeDaggerAnnotations()
          }
          MetroOption.INTEROP_INCLUDE_KOTLIN_INJECT_ANNOTATIONS -> {
            if (configuration.getAsBoolean(entry)) includeKotlinInjectAnnotations()
          }
          MetroOption.INTEROP_INCLUDE_ANVIL_ANNOTATIONS -> {
            if (configuration.getAsBoolean(entry)) includeAnvilAnnotations()
          }
          MetroOption.INTEROP_INCLUDE_KOTLIN_INJECT_ANVIL_ANNOTATIONS -> {
            if (configuration.getAsBoolean(entry)) includeKotlinInjectAnvilAnnotations()
          }
          MetroOption.INTEROP_INCLUDE_GUICE_ANNOTATIONS -> {
            if (configuration.getAsBoolean(entry)) includeGuiceAnnotations()
          }
          MetroOption.PLUGIN_ORDER_SET -> {
            pluginOrderSet =
              configuration.getAsString(entry).takeUnless(String::isBlank)?.toBooleanStrict()
          }
        }
      }
    }

    private fun CompilerConfiguration.getAsString(option: MetroOption): String {
      @Suppress("UNCHECKED_CAST") val typed = option.raw as RawMetroOption<String>
      return get(typed.key, typed.defaultValue)
    }

    private fun CompilerConfiguration.getAsBoolean(option: MetroOption): Boolean {
      @Suppress("UNCHECKED_CAST") val typed = option.raw as RawMetroOption<Boolean>
      return get(typed.key, typed.defaultValue)
    }

    private fun CompilerConfiguration.getAsInt(option: MetroOption): Int {
      @Suppress("UNCHECKED_CAST") val typed = option.raw as RawMetroOption<Int>
      return get(typed.key, typed.defaultValue)
    }

    private fun <E> CompilerConfiguration.getAsSet(option: MetroOption): Set<E> {
      @Suppress("UNCHECKED_CAST") val typed = option.raw as RawMetroOption<Set<E>>
      return get(typed.key, typed.defaultValue)
    }
  }

  public enum class DiagnosticSeverity {
    NONE,
    WARN,
    ERROR;

    public val isEnabled: Boolean
      get() = this != NONE
  }
}<|MERGE_RESOLUTION|>--- conflicted
+++ resolved
@@ -149,12 +149,7 @@
       name = "generate-contribution-hints-in-fir",
       defaultValue = false,
       valueDescription = "<true | false>",
-<<<<<<< HEAD
-      description =
-        "Enable/disable generation of contribution hint generation in FIR.",
-=======
       description = "Enable/disable generation of contribution hint generation in FIR.",
->>>>>>> a39b8378
       required = false,
       allowMultipleOccurrences = false,
     )
