// Copyright (C) 2025 Zac Sweers
// SPDX-License-Identifier: Apache-2.0
package dev.zacsweers.metro.compiler.fir.checkers

import dev.drewhamilton.poko.Poko
import dev.zacsweers.metro.compiler.fir.FirTypeKey
import dev.zacsweers.metro.compiler.fir.MetroDiagnostics
import dev.zacsweers.metro.compiler.fir.MetroFirAnnotation
import dev.zacsweers.metro.compiler.fir.classIds
import dev.zacsweers.metro.compiler.fir.findInjectConstructors
import dev.zacsweers.metro.compiler.fir.isAnnotatedWithAny
import dev.zacsweers.metro.compiler.fir.isOrImplements
import dev.zacsweers.metro.compiler.fir.mapKeyAnnotation
import dev.zacsweers.metro.compiler.fir.qualifierAnnotation
import dev.zacsweers.metro.compiler.fir.resolvedBindingArgument
import dev.zacsweers.metro.compiler.fir.resolvedScopeClassId
import dev.zacsweers.metro.compiler.unsafeLazy
import org.jetbrains.kotlin.descriptors.ClassKind
import org.jetbrains.kotlin.descriptors.isObject
import org.jetbrains.kotlin.diagnostics.DiagnosticReporter
import org.jetbrains.kotlin.diagnostics.reportOn
import org.jetbrains.kotlin.fir.FirSession
import org.jetbrains.kotlin.fir.analysis.checkers.MppCheckerKind
import org.jetbrains.kotlin.fir.analysis.checkers.context.CheckerContext
import org.jetbrains.kotlin.fir.analysis.checkers.declaration.FirClassChecker
import org.jetbrains.kotlin.fir.analysis.checkers.fullyExpandedClassId
import org.jetbrains.kotlin.fir.declarations.FirClass
import org.jetbrains.kotlin.fir.declarations.toAnnotationClassId
import org.jetbrains.kotlin.fir.declarations.utils.classId
import org.jetbrains.kotlin.fir.declarations.utils.nameOrSpecialName
import org.jetbrains.kotlin.fir.expressions.FirAnnotation
import org.jetbrains.kotlin.fir.types.UnexpandedTypeCheck
import org.jetbrains.kotlin.fir.types.coneType
import org.jetbrains.kotlin.fir.types.coneTypeOrNull
import org.jetbrains.kotlin.fir.types.isAny
import org.jetbrains.kotlin.fir.types.isNothing
import org.jetbrains.kotlin.fir.types.isResolved
import org.jetbrains.kotlin.name.ClassId

internal object AggregationChecker : FirClassChecker(MppCheckerKind.Common) {
  enum class ContributionKind(val readableName: String) {
    CONTRIBUTES_TO("ContributesTo"),
    CONTRIBUTES_BINDING("ContributesBinding"),
    CONTRIBUTES_INTO_SET("ContributesIntoSet"),
    CONTRIBUTES_INTO_MAP("ContributesIntoMap");

    override fun toString(): String = readableName
  }

  context(context: CheckerContext, reporter: DiagnosticReporter)
  override fun check(declaration: FirClass) {
    declaration.source ?: return
    val session = context.session
    val classIds = session.classIds
    // TODO
    //  validate map key with intomap (class or bound type)

    val contributesToAnnotations = mutableSetOf<Contribution.ContributesTo>()
    val contributesBindingAnnotations = mutableSetOf<Contribution.ContributesBinding>()
    val contributesIntoSetAnnotations = mutableSetOf<Contribution.ContributesIntoSet>()
    val contributesIntoMapAnnotations = mutableSetOf<Contribution.ContributesIntoMap>()

    val classQualifier = declaration.annotations.qualifierAnnotation(session)

    for (annotation in declaration.annotations.filter { it.isResolved }) {
      val classId = annotation.toAnnotationClassId(session) ?: continue
      if (classId in classIds.allContributesAnnotations) {
        val scope = annotation.resolvedScopeClassId() ?: continue
        val replaces = emptySet<ClassId>() // TODO implement
        val checkIntoSet by unsafeLazy {
          checkBindingContribution(
            session,
            ContributionKind.CONTRIBUTES_INTO_SET,
            declaration,
            classQualifier,
            annotation,
            scope,
            classId,
            contributesIntoSetAnnotations,
            isMapBinding = false,
          ) { bindingType, _ ->
            Contribution.ContributesIntoSet(declaration, annotation, scope, replaces, bindingType)
          }
        }
        val checkIntoMap by unsafeLazy {
          checkBindingContribution(
            session,
            ContributionKind.CONTRIBUTES_INTO_MAP,
            declaration,
            classQualifier,
            annotation,
            scope,
            classId,
            contributesIntoMapAnnotations,
            isMapBinding = true,
          ) { bindingType, mapKey ->
            Contribution.ContributesIntoMap(
              declaration,
              annotation,
              scope,
              replaces,
              bindingType,
              mapKey!!,
            )
          }
        }
        when (classId) {
          in classIds.contributesToAnnotations -> {
            val contribution = Contribution.ContributesTo(declaration, annotation, scope, replaces)
            addContributionAndCheckForDuplicate(
              session,
              contribution,
              ContributionKind.CONTRIBUTES_TO,
              contributesToAnnotations,
              annotation,
              scope,
            ) {
              return
            }
          }
          in classIds.contributesBindingAnnotations -> {
            val valid =
              checkBindingContribution(
                session,
                ContributionKind.CONTRIBUTES_BINDING,
                declaration,
                classQualifier,
                annotation,
                scope,
                classId,
                contributesBindingAnnotations,
                isMapBinding = false,
              ) { bindingType, _ ->
                Contribution.ContributesBinding(
                  declaration,
                  annotation,
                  scope,
                  replaces,
                  bindingType,
                )
              }
            if (!valid) {
              return
            }
          }
          in classIds.contributesIntoSetAnnotations -> {
            if (!checkIntoSet) {
              return
            }
          }
          in classIds.contributesIntoMapAnnotations -> {
            if (!checkIntoMap) {
              return
            }
          }
          in classIds.customContributesIntoSetAnnotations -> {
            val isMapBinding = declaration.annotations.mapKeyAnnotation(session) != null
            val valid = if (isMapBinding) checkIntoMap else checkIntoSet
            if (!valid) {
              return
            }
          }
        }
      }
    }
  }

  @OptIn(UnexpandedTypeCheck::class)
  context(context: CheckerContext, reporter: DiagnosticReporter)
  private fun <T : Contribution> checkBindingContribution(
    session: FirSession,
    kind: ContributionKind,
    declaration: FirClass,
    classQualifier: MetroFirAnnotation?,
    annotation: FirAnnotation,
    scope: ClassId,
    classId: ClassId,
    collection: MutableSet<T>,
    isMapBinding: Boolean,
    createBinding: (FirTypeKey, mapKey: MetroFirAnnotation?) -> T,
  ): Boolean {
    val injectConstructor = declaration.symbol.findInjectConstructors(session).singleOrNull()
    val isAssistedFactory =
      declaration.symbol.isAnnotatedWithAny(session, session.classIds.assistedFactoryAnnotations)
    // Ensure the class is injected or an object. Objects are ok IFF they are not @ContributesTo
    val isNotInjectedOrFactory = !isAssistedFactory && injectConstructor == null
    val isValidObject = declaration.classKind.isObject && kind != ContributionKind.CONTRIBUTES_TO
    if (isNotInjectedOrFactory && !isValidObject) {
      reporter.reportOn(
        annotation.source,
        MetroDiagnostics.AGGREGATION_ERROR,
        "`@$kind` is only applicable to constructor-injected classes, assisted factories, or objects. Ensure ${declaration.symbol.classId.asSingleFqName()} is injectable or a bindable object.",
      )
      return false
    }

<<<<<<< HEAD
    val isAssistedInject =
      injectConstructor != null &&
        injectConstructor.valueParameterSymbols.any {
          it.isAnnotatedWithAny(session, session.classIds.assistedAnnotations)
        }
    if (isAssistedInject) {
      reporter.reportOn(
        annotation.source,
        MetroDiagnostics.AGGREGATION_ERROR,
        "`@$kind` doesn't make sense on assisted-injected class ${declaration.symbol.classId.asSingleFqName()}. Did you mean to apply this to its assisted factory?",
      )
      return false
    }

=======
>>>>>>> 1321abbb
    val supertypesExcludingAny = declaration.superTypeRefs.filterNot { it.coneType.isAny }
    val hasSupertypes = supertypesExcludingAny.isNotEmpty()

    val explicitBindingType = annotation.resolvedBindingArgument(session)

    val typeKey =
      if (explicitBindingType != null) {
        // No need to check for nullable Nothing because it's enforced with the <T : Any>
        // bound
        if (explicitBindingType.isNothing) {
          reporter.reportOn(
<<<<<<< HEAD
            explicitBindingType.source,
            MetroDiagnostics.AGGREGATION_ERROR,
=======
            explicitBindingType.source ?: annotation.source,
            FirMetroErrors.AGGREGATION_ERROR,
>>>>>>> 1321abbb
            "Explicit bound types should not be `Nothing` or `Nothing?`.",
          )
          return false
        }

        val coneType = explicitBindingType.coneTypeOrNull ?: return true
        val refClassId = coneType.fullyExpandedClassId(session) ?: return true

        if (refClassId == declaration.symbol.classId) {
          reporter.reportOn(
<<<<<<< HEAD
            explicitBindingType.source,
            MetroDiagnostics.AGGREGATION_ERROR,
=======
            explicitBindingType.source ?: annotation.source,
            FirMetroErrors.AGGREGATION_ERROR,
>>>>>>> 1321abbb
            "Redundant explicit bound type ${refClassId.asSingleFqName()} is the same as the annotated class ${refClassId.asSingleFqName()}.",
          )
          return false
        }

        if (!hasSupertypes) {
          reporter.reportOn(
            annotation.source,
            MetroDiagnostics.AGGREGATION_ERROR,
            "`@$kind`-annotated class ${declaration.symbol.classId.asSingleFqName()} has no supertypes to bind to.",
          )
          return false
        }

        val implementsBindingType = declaration.isOrImplements(refClassId, session)

        if (!implementsBindingType) {
          reporter.reportOn(
            explicitBindingType.source,
            MetroDiagnostics.AGGREGATION_ERROR,
            "Class ${declaration.classId.asSingleFqName()} does not implement explicit bound type ${refClassId.asSingleFqName()}",
          )
          return false
        }

        FirTypeKey(coneType, (explicitBindingType.annotations.qualifierAnnotation(session)))
      } else {
        if (!hasSupertypes) {
          reporter.reportOn(
            annotation.source,
            MetroDiagnostics.AGGREGATION_ERROR,
            "`@$kind`-annotated class ${declaration.symbol.classId.asSingleFqName()} has no supertypes to bind to.",
          )
          return false
        } else if (supertypesExcludingAny.size != 1) {
          reporter.reportOn(
            annotation.source,
            MetroDiagnostics.AGGREGATION_ERROR,
            "`@$kind`-annotated class @${classId.asSingleFqName()} doesn't declare an explicit `bindingType` but has multiple supertypes. You must define an explicit bound type in this scenario.",
          )
          return false
        }
        val implicitBindingType = supertypesExcludingAny[0]
        FirTypeKey(implicitBindingType.coneType, classQualifier)
      }

    val mapKey =
      if (isMapBinding) {
        val classMapKey = declaration.annotations.mapKeyAnnotation(session)
        val resolvedKey =
          if (explicitBindingType == null) {
            classMapKey.also {
              if (it == null) {
                reporter.reportOn(
                  annotation.source,
                  MetroDiagnostics.AGGREGATION_ERROR,
                  "`@$kind`-annotated class ${declaration.classId.asSingleFqName()} must declare a map key on the class or an explicit bound type but doesn't.",
                )
              }
            }
          } else {
            (explicitBindingType.annotations.mapKeyAnnotation(session) ?: classMapKey).also {
              if (it == null) {
                reporter.reportOn(
                  explicitBindingType.source,
                  MetroDiagnostics.AGGREGATION_ERROR,
                  "`@$kind`-annotated class @${declaration.symbol.classId.asSingleFqName()} must declare a map key but doesn't. Add one on the explicit bound type or the class.",
                )
              }
            }
          }
        resolvedKey ?: return false
      } else {
        null
      }

    val contribution = createBinding(typeKey, mapKey)
    addContributionAndCheckForDuplicate(
      session,
      contribution,
      kind,
      collection,
      annotation,
      scope,
    ) {
      return false
    }
    return true
  }

  context(context: CheckerContext, reporter: DiagnosticReporter)
  private inline fun <T : Contribution> addContributionAndCheckForDuplicate(
    session: FirSession,
    contribution: T,
    kind: ContributionKind,
    collection: MutableSet<T>,
    annotation: FirAnnotation,
    scope: ClassId,
    onError: () -> Nothing,
  ) {
    checkContributionKind(session, kind, annotation, contribution) { onError() }
    val added = collection.add(contribution)
    if (!added) {
      reporter.reportOn(
        annotation.source,
        MetroDiagnostics.AGGREGATION_ERROR,
        "Duplicate `@${kind}` annotations contributing to scope `${scope.shortClassName}`.",
      )

      val existing = collection.first { it == contribution }
      reporter.reportOn(
        existing.annotation.source,
        MetroDiagnostics.AGGREGATION_ERROR,
        "Duplicate `@${kind}` annotations contributing to scope `${scope.shortClassName}`.",
      )

      onError()
    }
  }

  context(context: CheckerContext, reporter: DiagnosticReporter)
  private inline fun checkContributionKind(
    session: FirSession,
    kind: ContributionKind,
    annotation: FirAnnotation,
    contribution: Contribution,
    onError: () -> Nothing,
  ) {
    if (kind != ContributionKind.CONTRIBUTES_TO) return
    val declaration = (contribution as Contribution.ContributesTo).declaration
    if (declaration.isAnnotatedWithAny(session, session.classIds.bindingContainerAnnotations)) {
      return
    }
    if (declaration.classKind != ClassKind.INTERFACE) {
      // Special-case: if this is a contributed graph extension factory, don't report here because it has its own (more specific) error.
      if (declaration.isAnnotatedWithAny(session, session.classIds.graphExtensionFactoryAnnotations)) {
        return
      }
      reporter.reportOn(
        annotation.source,
        MetroDiagnostics.AGGREGATION_ERROR,
        "`@${kind}` annotations only permitted on interfaces. However ${declaration.nameOrSpecialName} is a ${declaration.classKind}.",
      )
      onError()
    }
  }

  sealed interface Contribution {
    val declaration: FirClass
    val annotation: FirAnnotation
    val scope: ClassId
    val replaces: Set<ClassId>

    sealed interface BindingContribution : Contribution {
      val bindingType: FirTypeKey
    }

    @Poko
    class ContributesTo(
      override val declaration: FirClass,
      @Poko.Skip override val annotation: FirAnnotation,
      override val scope: ClassId,
      override val replaces: Set<ClassId>,
    ) : Contribution

    @Poko
    class ContributesBinding(
      override val declaration: FirClass,
      @Poko.Skip override val annotation: FirAnnotation,
      override val scope: ClassId,
      override val replaces: Set<ClassId>,
      override val bindingType: FirTypeKey,
    ) : Contribution, BindingContribution

    @Poko
    class ContributesIntoSet(
      override val declaration: FirClass,
      @Poko.Skip override val annotation: FirAnnotation,
      override val scope: ClassId,
      override val replaces: Set<ClassId>,
      override val bindingType: FirTypeKey,
    ) : Contribution, BindingContribution

    @Poko
    class ContributesIntoMap(
      override val declaration: FirClass,
      @Poko.Skip override val annotation: FirAnnotation,
      override val scope: ClassId,
      override val replaces: Set<ClassId>,
      override val bindingType: FirTypeKey,
      val mapKey: MetroFirAnnotation,
    ) : Contribution, BindingContribution
  }
}<|MERGE_RESOLUTION|>--- conflicted
+++ resolved
@@ -194,23 +194,6 @@
       return false
     }
 
-<<<<<<< HEAD
-    val isAssistedInject =
-      injectConstructor != null &&
-        injectConstructor.valueParameterSymbols.any {
-          it.isAnnotatedWithAny(session, session.classIds.assistedAnnotations)
-        }
-    if (isAssistedInject) {
-      reporter.reportOn(
-        annotation.source,
-        MetroDiagnostics.AGGREGATION_ERROR,
-        "`@$kind` doesn't make sense on assisted-injected class ${declaration.symbol.classId.asSingleFqName()}. Did you mean to apply this to its assisted factory?",
-      )
-      return false
-    }
-
-=======
->>>>>>> 1321abbb
     val supertypesExcludingAny = declaration.superTypeRefs.filterNot { it.coneType.isAny }
     val hasSupertypes = supertypesExcludingAny.isNotEmpty()
 
@@ -222,13 +205,8 @@
         // bound
         if (explicitBindingType.isNothing) {
           reporter.reportOn(
-<<<<<<< HEAD
-            explicitBindingType.source,
-            MetroDiagnostics.AGGREGATION_ERROR,
-=======
             explicitBindingType.source ?: annotation.source,
-            FirMetroErrors.AGGREGATION_ERROR,
->>>>>>> 1321abbb
+            MetroDiagnostics.AGGREGATION_ERROR,
             "Explicit bound types should not be `Nothing` or `Nothing?`.",
           )
           return false
@@ -239,13 +217,8 @@
 
         if (refClassId == declaration.symbol.classId) {
           reporter.reportOn(
-<<<<<<< HEAD
-            explicitBindingType.source,
-            MetroDiagnostics.AGGREGATION_ERROR,
-=======
             explicitBindingType.source ?: annotation.source,
-            FirMetroErrors.AGGREGATION_ERROR,
->>>>>>> 1321abbb
+            MetroDiagnostics.AGGREGATION_ERROR,
             "Redundant explicit bound type ${refClassId.asSingleFqName()} is the same as the annotated class ${refClassId.asSingleFqName()}.",
           )
           return false
