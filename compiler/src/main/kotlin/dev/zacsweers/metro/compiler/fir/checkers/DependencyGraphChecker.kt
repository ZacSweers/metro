// Copyright (C) 2024 Zac Sweers
// SPDX-License-Identifier: Apache-2.0
package dev.zacsweers.metro.compiler.fir.checkers

import dev.zacsweers.metro.compiler.fir.FirMetroErrors
import dev.zacsweers.metro.compiler.fir.additionalScopesArgument
import dev.zacsweers.metro.compiler.fir.allAnnotations
import dev.zacsweers.metro.compiler.fir.annotationsIn
import dev.zacsweers.metro.compiler.fir.classIds
import dev.zacsweers.metro.compiler.fir.directCallableSymbols
import dev.zacsweers.metro.compiler.fir.findInjectConstructors
import dev.zacsweers.metro.compiler.fir.isAnnotatedWithAny
import dev.zacsweers.metro.compiler.fir.nestedClasses
import dev.zacsweers.metro.compiler.fir.resolvedAdditionalScopesClassIds
import dev.zacsweers.metro.compiler.fir.resolvedScopeClassId
import dev.zacsweers.metro.compiler.fir.scopeAnnotations
import dev.zacsweers.metro.compiler.fir.validateApiDeclaration
import org.jetbrains.kotlin.diagnostics.DiagnosticReporter
import org.jetbrains.kotlin.diagnostics.reportOn
import org.jetbrains.kotlin.fir.analysis.checkers.MppCheckerKind
import org.jetbrains.kotlin.fir.analysis.checkers.context.CheckerContext
import org.jetbrains.kotlin.fir.analysis.checkers.declaration.FirClassChecker
import org.jetbrains.kotlin.fir.declarations.FirClass
import org.jetbrains.kotlin.fir.declarations.constructors
import org.jetbrains.kotlin.fir.declarations.toAnnotationClassIdSafe
import org.jetbrains.kotlin.fir.declarations.utils.isAbstract
import org.jetbrains.kotlin.fir.resolve.firClassLike
import org.jetbrains.kotlin.fir.symbols.impl.FirClassSymbol
import org.jetbrains.kotlin.fir.symbols.impl.FirNamedFunctionSymbol
import org.jetbrains.kotlin.fir.symbols.impl.FirPropertySymbol
import org.jetbrains.kotlin.fir.types.isNothing
import org.jetbrains.kotlin.fir.types.isUnit
import org.jetbrains.kotlin.name.StandardClassIds

// TODO
//  - if there's a factory(): Graph in the companion object, error because we'll generate it
//  - if graph is scoped, check that accessors have matching scopes
internal object DependencyGraphChecker : FirClassChecker(MppCheckerKind.Common) {

  context(context: CheckerContext, reporter: DiagnosticReporter)
  override fun check(declaration: FirClass) {
    declaration.source ?: return
    val session = context.session
    val classIds = session.classIds

    val dependencyGraphAnno =
      declaration.annotationsIn(session, classIds.graphLikeAnnotations).firstOrNull()

    if (dependencyGraphAnno == null) return

    val graphAnnotationClassId = dependencyGraphAnno.toAnnotationClassIdSafe(session) ?: return
    val isContributed = graphAnnotationClassId in classIds.contributesGraphExtensionAnnotations

    if (isContributed) {
      // Must have a nested class annotated with `@ContributesGraphExtension.Factory`
      val hasNestedFactory =
        declaration.symbol.nestedClasses().any { nestedClass ->
          nestedClass.isAnnotatedWithAny(
            session,
            classIds.contributesGraphExtensionFactoryAnnotations,
          )
        }
      if (!hasNestedFactory) {
        reporter.reportOn(
          declaration.source,
          FirMetroErrors.GRAPH_CREATORS_ERROR,
          "@${graphAnnotationClassId.relativeClassName.asString()} declarations must have a nested class annotated with @ContributesGraphExtension.Factory.",
        )
        return
      }
    }

    // Ensure scope is defined if any additionalScopes are defined
    val scope =
      dependencyGraphAnno.resolvedScopeClassId()?.takeUnless { it == StandardClassIds.Nothing }
    val additionalScopes = dependencyGraphAnno.resolvedAdditionalScopesClassIds().orEmpty()
    if (additionalScopes.isNotEmpty() && scope == null) {
      reporter.reportOn(
        dependencyGraphAnno.additionalScopesArgument()?.source ?: dependencyGraphAnno.source,
        FirMetroErrors.DEPENDENCY_GRAPH_ERROR,
        "@${graphAnnotationClassId.shortClassName.asString()} should have a primary `scope` defined if `additionalScopes` are defined.",
      )
    }

    declaration.validateApiDeclaration(
<<<<<<< HEAD
      context,
      reporter,
      "${graphAnnotationClassId.shortClassName.asString()} declarations",
      checkConstructor = true,
=======
      "${graphAnnotationClassId.shortClassName.asString()} declarations"
>>>>>>> cc699a89
    ) {
      return
    }

    // TODO dagger doesn't appear to error for this case to model off of
    for (constructor in declaration.constructors(session)) {
      if (constructor.valueParameterSymbols.isNotEmpty()) {
        reporter.reportOn(
          constructor.source,
          FirMetroErrors.DEPENDENCY_GRAPH_ERROR,
          "Dependency graphs cannot have constructor parameters. Use @DependencyGraph.Factory instead.",
        )
        return
      }
    }

    // Note this doesn't check inherited supertypes. Maybe we should, but where do we report errors?
    for (callable in declaration.symbol.directCallableSymbols()) {
      if (!callable.isAbstract) continue

      val isBindsOrProvides =
        callable.isAnnotatedWithAny(
          session,
          classIds.providesAnnotations + classIds.bindsAnnotations,
        )
      if (isBindsOrProvides) continue

      // Functions with no params are accessors
      if (
        callable is FirPropertySymbol ||
          (callable is FirNamedFunctionSymbol && callable.valueParameterSymbols.isEmpty())
      ) {
        val returnType = callable.resolvedReturnTypeRef.coneType
        if (returnType.isUnit) {
          reporter.reportOn(
            callable.resolvedReturnTypeRef.source ?: callable.source,
            FirMetroErrors.DEPENDENCY_GRAPH_ERROR,
            "Graph accessor members must have a return type and cannot be Unit.",
          )
          continue
        } else if (returnType.isNothing) {
          reporter.reportOn(
            callable.source,
            FirMetroErrors.DEPENDENCY_GRAPH_ERROR,
            "Graph accessor members cannot return Nothing.",
          )
          continue
        }

        val scopeAnnotations = callable.allAnnotations().scopeAnnotations(session)
        for (scopeAnnotation in scopeAnnotations) {
          reporter.reportOn(
            scopeAnnotation.fir.source,
            FirMetroErrors.DEPENDENCY_GRAPH_ERROR,
            "Graph accessor members cannot be scoped.",
          )
        }
        continue
      }

      if (callable is FirNamedFunctionSymbol && callable.valueParameterSymbols.isNotEmpty()) {
        if (!callable.resolvedReturnTypeRef.coneType.isUnit) {
          reporter.reportOn(
            callable.resolvedReturnTypeRef.source,
            FirMetroErrors.DEPENDENCY_GRAPH_ERROR,
            "Inject functions must not return anything other than Unit.",
          )
          continue
        }

        // If it has one param, it's an injector
        when (callable.valueParameterSymbols.size) {
          1 -> {
            val parameter = callable.valueParameterSymbols[0]
            val clazz = parameter.resolvedReturnTypeRef.firClassLike(session) ?: continue
            val classSymbol = clazz.symbol as? FirClassSymbol<*> ?: continue
            val isInjected = classSymbol.findInjectConstructors(session).isNotEmpty()

            if (isInjected) {
              reporter.reportOn(
                parameter.source,
                FirMetroErrors.DEPENDENCY_GRAPH_ERROR,
                "Injected type is constructor-injected and can be instantiated by Metro directly, so this inject function is unnecessary.",
              )
            }
          }
          // > 1
          else -> {
            // TODO Not actually sure what dagger does. Maybe we should support this?
            reporter.reportOn(
              callable.source,
              FirMetroErrors.DEPENDENCY_GRAPH_ERROR,
              "Inject functions must have exactly one parameter.",
            )
          }
        }
      }
    }
  }
}<|MERGE_RESOLUTION|>--- conflicted
+++ resolved
@@ -83,14 +83,8 @@
     }
 
     declaration.validateApiDeclaration(
-<<<<<<< HEAD
-      context,
-      reporter,
       "${graphAnnotationClassId.shortClassName.asString()} declarations",
       checkConstructor = true,
-=======
-      "${graphAnnotationClassId.shortClassName.asString()} declarations"
->>>>>>> cc699a89
     ) {
       return
     }
