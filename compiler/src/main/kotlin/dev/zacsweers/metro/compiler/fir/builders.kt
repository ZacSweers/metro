--- conflicted
+++ resolved
@@ -24,12 +24,8 @@
 import org.jetbrains.kotlin.fir.expressions.builder.buildExpressionStub
 import org.jetbrains.kotlin.fir.expressions.builder.buildFunctionCall
 import org.jetbrains.kotlin.fir.expressions.builder.buildLiteralExpression
-<<<<<<< HEAD
 import org.jetbrains.kotlin.fir.extensions.FirDeclarationGenerationExtension
-=======
-import org.jetbrains.kotlin.fir.extensions.FirExtension
 import org.jetbrains.kotlin.fir.java.declarations.FirJavaField
->>>>>>> a39b8378
 import org.jetbrains.kotlin.fir.moduleData
 import org.jetbrains.kotlin.fir.plugin.DeclarationBuildingContext
 import org.jetbrains.kotlin.fir.references.builder.buildResolvedNamedReference
@@ -118,37 +114,32 @@
                 }
               }
             }
-<<<<<<< HEAD
+            .apply {
+              context(session.compatContext) { replaceAnnotationsSafe(original.symbol.annotations) }
+            }
+        }
+        else -> {
+          buildValueParameterCopy(originalFir as FirValueParameter) {
+          name = original.name
+          origin = Keys.RegularParameter.origin
+          symbol = FirValueParameterSymbol()
+          containingDeclarationSymbol = functionBuilder.symbol
+          parameterInit(original)
+          if (originalFir.symbol.hasDefaultValue) {
+            if (originalFir.symbol.hasMetroDefault(session)) {
+              if (!copyParameterDefaults) {
+                defaultValue = buildSafeDefaultValueStub(session)
+              }
+            } else {
+              defaultValue = null
+            }
           }
           // We don't assign a source here. Even using fakeElement() still sometimes results in
           // using mismatched offsets, regardless of the kind
           source = null
-=======
-            .apply {
-              context(session.compatContext) { replaceAnnotationsSafe(original.symbol.annotations) }
-            }
->>>>>>> a39b8378
-        }
-        else -> {
-          buildValueParameterCopy(originalFir as FirValueParameter) {
-              name = original.name
-              origin = Keys.RegularParameter.origin
-              symbol = FirValueParameterSymbol()
-              containingDeclarationSymbol = functionBuilder.symbol
-              parameterInit(original)
-              if (originalFir.symbol.hasDefaultValue) {
-                if (originalFir.symbol.hasMetroDefault(session)) {
-                  if (!copyParameterDefaults) {
-                    defaultValue = buildSafeDefaultValueStub(session)
-                  }
-                } else {
-                  defaultValue = null
-                }
-              }
-            }
-            .apply {
-              context(session.compatContext) { replaceAnnotationsSafe(original.symbol.annotations) }
-            }
+        }
+        .apply {
+          context(session.compatContext) { replaceAnnotationsSafe(original.symbol.annotations) }}
         }
       }
     functionBuilder.valueParameters += newParam
