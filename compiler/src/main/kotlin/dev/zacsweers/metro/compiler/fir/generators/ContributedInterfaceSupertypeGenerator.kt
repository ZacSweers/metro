// Copyright (C) 2025 Zac Sweers
// SPDX-License-Identifier: Apache-2.0
package dev.zacsweers.metro.compiler.fir.generators

import dev.zacsweers.metro.compiler.Symbols
import dev.zacsweers.metro.compiler.asName
import dev.zacsweers.metro.compiler.expectAsOrNull
import dev.zacsweers.metro.compiler.fir.FirTypeKey
import dev.zacsweers.metro.compiler.fir.annotationsIn
import dev.zacsweers.metro.compiler.fir.argumentAsOrNull
import dev.zacsweers.metro.compiler.fir.classIds
import dev.zacsweers.metro.compiler.fir.isAnnotatedWithAny
import dev.zacsweers.metro.compiler.fir.metroFirBuiltIns
import dev.zacsweers.metro.compiler.fir.predicates
import dev.zacsweers.metro.compiler.fir.qualifierAnnotation
import dev.zacsweers.metro.compiler.fir.rankValue
import dev.zacsweers.metro.compiler.fir.resolvedAdditionalScopesClassIds
import dev.zacsweers.metro.compiler.fir.resolvedBindingArgument
import dev.zacsweers.metro.compiler.fir.resolvedExcludedClassIds
import dev.zacsweers.metro.compiler.fir.resolvedReplacedClassIds
import dev.zacsweers.metro.compiler.fir.resolvedScopeClassId
import dev.zacsweers.metro.compiler.fir.scopeArgument
import dev.zacsweers.metro.compiler.mapToSet
import dev.zacsweers.metro.compiler.singleOrError
import java.util.TreeMap
import org.jetbrains.kotlin.fir.FirAnnotationContainer
import org.jetbrains.kotlin.fir.FirSession
import org.jetbrains.kotlin.fir.analysis.checkers.getContainingClassSymbol
import org.jetbrains.kotlin.fir.caches.FirCache
import org.jetbrains.kotlin.fir.caches.firCachesFactory
import org.jetbrains.kotlin.fir.declarations.FirClassLikeDeclaration
import org.jetbrains.kotlin.fir.declarations.FirResolvePhase
import org.jetbrains.kotlin.fir.declarations.ResolveStateAccess
import org.jetbrains.kotlin.fir.declarations.utils.classId
import org.jetbrains.kotlin.fir.expressions.FirAnnotation
import org.jetbrains.kotlin.fir.extensions.FirDeclarationPredicateRegistrar
import org.jetbrains.kotlin.fir.extensions.FirSupertypeGenerationExtension
import org.jetbrains.kotlin.fir.extensions.predicateBasedProvider
import org.jetbrains.kotlin.fir.lookupTracker
import org.jetbrains.kotlin.fir.moduleData
import org.jetbrains.kotlin.fir.recordFqNameLookup
import org.jetbrains.kotlin.fir.resolve.providers.symbolProvider
import org.jetbrains.kotlin.fir.resolve.toClassSymbol
import org.jetbrains.kotlin.fir.resolve.toRegularClassSymbol
import org.jetbrains.kotlin.fir.resolve.toSymbol
import org.jetbrains.kotlin.fir.scopes.getSingleClassifier
import org.jetbrains.kotlin.fir.scopes.impl.declaredMemberScope
import org.jetbrains.kotlin.fir.symbols.SymbolInternals
import org.jetbrains.kotlin.fir.symbols.impl.FirClassLikeSymbol
import org.jetbrains.kotlin.fir.symbols.impl.FirClassSymbol
import org.jetbrains.kotlin.fir.symbols.impl.FirRegularClassSymbol
import org.jetbrains.kotlin.fir.types.ConeClassLikeType
import org.jetbrains.kotlin.fir.types.ConeKotlinType
import org.jetbrains.kotlin.fir.types.FirResolvedTypeRef
import org.jetbrains.kotlin.fir.types.FirUserTypeRef
import org.jetbrains.kotlin.fir.types.classId
import org.jetbrains.kotlin.fir.types.coneType
import org.jetbrains.kotlin.fir.types.constructClassLikeType
import org.jetbrains.kotlin.name.ClassId
import org.jetbrains.kotlin.name.StandardClassIds

// Toe-hold for contributed types
@OptIn(SymbolInternals::class, ResolveStateAccess::class)
internal class ContributedInterfaceSupertypeGenerator(session: FirSession) :
  FirSupertypeGenerationExtension(session) {

  private val dependencyGraphs by lazy {
    session.predicateBasedProvider
      .getSymbolsByPredicate(session.predicates.aggregatingAnnotationsPredicate)
      .filterIsInstance<FirRegularClassSymbol>()
      .toSet()
  }

  private val inCompilationScopesToContributions:
    FirCache<ClassId, Set<ClassId>, TypeResolveService> =
    session.firCachesFactory.createCache { scopeClassId, typeResolver ->
      // In a KMP compilation we want to capture _all_ sessions' symbols. For example, if we are
      // generating supertypes for a graph in jvmMain, we want to capture contributions declared in
      // commonMain.
      val allSessions =
        sequenceOf(session).plus(session.moduleData.allDependsOnDependencies.map { it.session })

      // Predicates can't see the generated $$MetroContribution classes, but we can access them
      // by first querying the top level @ContributeX-annotated source symbols and then checking
      // their declaration scopes
      val contributingClasses =
        allSessions
          .flatMap {
            it.predicateBasedProvider.getSymbolsByPredicate(
              session.predicates.contributesAnnotationPredicate
            )
          }
          .filterIsInstance<FirRegularClassSymbol>()
          .toList()

      getScopedContributions(contributingClasses, scopeClassId, typeResolver)
    }

  private val generatedScopesToContributions: FirCache<ClassId, Set<ClassId>, TypeResolveService> =
    session.firCachesFactory.createCache { scopeClassId, typeResolver ->
      val scopeHintFqName = Symbols.FqNames.scopeHint(scopeClassId)
      val functionsInPackage =
        session.symbolProvider.getTopLevelFunctionSymbols(
          scopeHintFqName.parent(),
          scopeHintFqName.shortName(),
        )

      val contributingClasses =
        functionsInPackage.mapNotNull { contribution ->
          // This is the single value param
          contribution.valueParameterSymbols
            .single()
            .resolvedReturnType
            .toRegularClassSymbol(session)
        }

      getScopedContributions(contributingClasses, scopeClassId, typeResolver)
    }

  /**
   * @param contributingClasses The classes annotated with some number of @ContributesX annotations.
   * @return A mapping of scope ids to @MetroContribution-annotated nested classes.
   */
  private fun getScopedContributions(
    contributingClasses: List<FirRegularClassSymbol>,
    scopeClassId: ClassId,
    typeResolver: TypeResolveService,
<<<<<<< HEAD
  ): Map<ClassId, Set<ClassId>> {
    val scopesToNestedContributions = mutableMapOf<ClassId, MutableSet<ClassId>>()

    contributingClasses.forEach { originClass ->
      val classDeclarationContainer =
        originClass.fir.symbol.declaredMemberScope(session, memberRequiredPhase = null)

      val contributionNames =
        classDeclarationContainer.getClassifierNames().filter {
          it.identifier.startsWith(Symbols.Names.MetroContribution.identifier)
        }

      contributionNames
        .mapNotNull { nestedClassName ->
          val nestedClass = classDeclarationContainer.getSingleClassifier(nestedClassName)

          nestedClass
            ?.annotations
            ?.annotationsIn(session, setOf(Symbols.ClassIds.metroContribution))
            ?.single()
            ?.resolvedScopeClassId(typeResolver)
            ?.let { scopeId -> scopeId to originClass.classId.createNestedClassId(nestedClassName) }
        }
        .forEach { (scopeClassId, nestedContributionId) ->
          scopesToNestedContributions
            .getOrPut(scopeClassId, ::mutableSetOf)
            .add(nestedContributionId)
        }
    }
=======
  ): Set<ClassId> {
    return contributingClasses
      .flatMap { originClass ->
        val classDeclarationContainer =
          originClass.fir.symbol.declaredMemberScope(session, memberRequiredPhase = null)

        val contributionNames =
          classDeclarationContainer.getClassifierNames().filter {
            it.identifier.startsWith(Symbols.Names.metroContribution.identifier)
          }
>>>>>>> 07e42f11

        contributionNames
          .mapNotNull { nestedClassName ->
            val nestedClass = classDeclarationContainer.getSingleClassifier(nestedClassName)

            nestedClass
              ?.annotations
              ?.annotationsIn(session, setOf(Symbols.ClassIds.metroContribution))
              ?.single()
              ?.resolvedScopeClassId(typeResolver)
              ?.let { scopeId ->
                scopeId to originClass.classId.createNestedClassId(nestedClassName)
              }
          }
          .filter { it.first == scopeClassId }
      }
      .mapToSet { (_, nestedContributionId) -> nestedContributionId }
  }

  private fun FirAnnotationContainer.graphLikeAnnotation(): FirAnnotation? {
    return annotations.annotationsIn(session, session.classIds.graphLikeAnnotations).firstOrNull()
  }

  override fun needTransformSupertypes(declaration: FirClassLikeDeclaration): Boolean {
    if (declaration.symbol !in dependencyGraphs) {
      return false
    }
    val graphAnnotation = declaration.graphLikeAnnotation() ?: return false

    // TODO in an FIR checker, disallow omitting scope but defining additional scopes
    // Can't check the scope class ID here but we'll check in computeAdditionalSupertypes
    return graphAnnotation.scopeArgument() != null
  }

  override fun FirDeclarationPredicateRegistrar.registerPredicates() {
    with(session.predicates) {
      register(
        dependencyGraphPredicate,
        contributesAnnotationPredicate,
        contributesGraphExtensionPredicate,
        qualifiersPredicate,
      )
    }
  }

  override fun computeAdditionalSupertypes(
    classLikeDeclaration: FirClassLikeDeclaration,
    resolvedSupertypes: List<FirResolvedTypeRef>,
    typeResolver: TypeResolveService,
  ): List<ConeKotlinType> {
    val graphAnnotation = classLikeDeclaration.graphLikeAnnotation()!!

    val scopes =
      buildSet {
          graphAnnotation.resolvedScopeClassId(typeResolver)?.let(::add)
          graphAnnotation.resolvedAdditionalScopesClassIds(typeResolver).let(::addAll)
        }
        .filterNotTo(mutableSetOf()) { it == StandardClassIds.Nothing }

    for (classId in scopes) {
      session.lookupTracker?.recordFqNameLookup(
        Symbols.FqNames.scopeHint(classId),
        classLikeDeclaration.source,
        // The class source is the closest we can get to the file source,
        // and the file path lookup is cached internally.
        classLikeDeclaration.source,
      )
    }

    val contributions =
      scopes
        .flatMap { scopeClassId ->
          val classPathContributions =
            generatedScopesToContributions.getValue(scopeClassId, typeResolver)

          val inCompilationContributions =
            inCompilationScopesToContributions.getValue(scopeClassId, typeResolver)

          (inCompilationContributions + classPathContributions).map {
            it.constructClassLikeType(emptyArray())
          }
        }
        .let {
          // Stable sort
          TreeMap<ClassId, ConeKotlinType>(compareBy(ClassId::asString)).apply {
            for (contribution in it) {
              // This is always the $$MetroContribution, the contribution is its parent
              val classId = contribution.classId?.parentClassId ?: continue
              put(classId, contribution)
            }
          }
        }

    val excluded = graphAnnotation.resolvedExcludedClassIds(typeResolver)
    if (contributions.isEmpty() && excluded.isEmpty()) {
      return emptyList()
    }

    val unmatchedExclusions = mutableSetOf<ClassId>()

    for (excludedClassId in excluded) {
      val removed = contributions.remove(excludedClassId)
      if (removed == null) {
        unmatchedExclusions += excludedClassId
      }

      // If the target is `@ContributesGraphExtension`, also implicitly exclude its nested factory
      // TODO this is finicky and the target class's annotations aren't resolved.
      //  Ideally we also && targetClass.isAnnotatedWithAny(session,
      //  session.classIds.contributesGraphExtensionAnnotations)
      val targetClass = excludedClassId.toSymbol(session)?.expectAsOrNull<FirRegularClassSymbol>()
      if (targetClass != null) {
        for (nestedClassName in
          targetClass.declaredMemberScope(session, null).getClassifierNames()) {
          val nestedClassId = excludedClassId.createNestedClassId(nestedClassName)
          if (nestedClassId in contributions) {
            nestedClassId.toSymbol(session)?.expectAsOrNull<FirRegularClassSymbol>()?.let {
              if (
                it.isAnnotatedWithAny(
                  session,
                  session.classIds.contributesGraphExtensionFactoryAnnotations,
                )
              ) {
                // Exclude its factory class too
                contributions.remove(nestedClassId)
              }
            }
          }
        }
      }
    }

    if (unmatchedExclusions.isNotEmpty()) {
      // TODO warn?
    }

    // Process replacements
    val unmatchedReplacements = mutableSetOf<ClassId>()
    contributions.values
      .filterIsInstance<ConeClassLikeType>()
      .mapNotNull { it.toClassSymbol(session)?.getContainingClassSymbol() }
      .flatMap { contributingType ->
        contributingType.annotations
          .annotationsIn(session, session.classIds.allContributesAnnotations)
          .flatMap { annotation -> annotation.resolvedReplacedClassIds(typeResolver) }
      }
      .distinct()
      .forEach { replacedClassId ->
        val removed = contributions.remove(replacedClassId)
        if (removed != null) {
          unmatchedReplacements += replacedClassId
        }
      }

    if (unmatchedReplacements.isNotEmpty()) {
      // TODO warn?
    }

    if (session.metroFirBuiltIns.options.enableDaggerAnvilInterop) {
      val unmatchedRankReplacements = mutableSetOf<ClassId>()
      val pendingRankReplacements = processRankBasedReplacements(contributions, typeResolver)

      pendingRankReplacements.distinct().forEach { replacedClassId ->
        val removed = contributions.remove(replacedClassId)
        if (removed != null) {
          unmatchedRankReplacements += replacedClassId
        }
      }

      if (unmatchedRankReplacements.isNotEmpty()) {
        // TODO we could report all rank based replacements here
      }
    }

    val declarationClassId = classLikeDeclaration.classId
    return contributions.values.filterNot { metroContribution ->
      // We'll check this in a separate checker, but for now just avoid this as it's not legal in
      // kotlin
      // Check two levels up. ID is something like LoggedInGraph.Factory.$$MetroContribution
      metroContribution.classId?.parentClassId?.parentClassId == declarationClassId
    }
  }

  /**
   * This provides ContributesBinding.rank interop for users migrating from Dagger-Anvil to make the
   * migration to Metro more feasible.
   *
   * @return The bindings which have been outranked and should not be included in the merged graph.
   */
  private fun processRankBasedReplacements(
    contributions: TreeMap<ClassId, ConeKotlinType>,
    typeResolver: TypeResolveService,
  ): Set<ClassId> {
    val pendingRankReplacements = mutableSetOf<ClassId>()

    val rankedBindings =
      contributions.values
        .filterIsInstance<ConeClassLikeType>()
        .mapNotNull { it.toClassSymbol(session)?.getContainingClassSymbol() }
        .flatMap { contributingType ->
          contributingType.annotations
            .annotationsIn(session, session.classIds.contributesBindingAnnotations)
            // TODO Can enforce non-null boundTypes here once type arguments are saved to metadata
            // https://youtrack.jetbrains.com/issue/KT-76954/Some-type-arguments-are-not-saved-to-metadata-in-FIR
            .mapNotNull { annotation ->
              val explicitBindingMissingMetadata =
                annotation.argumentAsOrNull<FirAnnotation>("binding".asName(), index = 1)

              if (explicitBindingMissingMetadata != null) {
                // This is a case where an explicit binding is specified but we receive the argument
                // as FirAnnotationImpl without the metadata containing the type arguments so we
                // short-circuit since we lack the info to compare it against other bindings.
                null
              } else {
                val boundType =
                  annotation.resolvedBindingArgument(session, typeResolver)?.let { explicitBinding
                    ->
                    if (explicitBinding is FirUserTypeRef) {
                        typeResolver.resolveUserType(explicitBinding)
                      } else {
                        explicitBinding
                      }
                      .coneType
                  } ?: contributingType.implicitBoundType(typeResolver)

                ContributedBinding(
                  contributingType,
                  FirTypeKey(boundType, contributingType.annotations.qualifierAnnotation(session)),
                  annotation.rankValue(),
                )
              }
            }
        }
    val bindingGroups =
      rankedBindings
        .groupBy { binding -> binding.typeKey }
        .filter { bindingGroup -> bindingGroup.value.size > 1 }

    for (bindingGroup in bindingGroups.values) {
      val topBindings =
        bindingGroup
          .groupBy { binding -> binding.rank }
          .toSortedMap()
          .let { it.getValue(it.lastKey()) }

      // These are the bindings that were outranked and should not be processed further
      bindingGroup.minus(topBindings).forEach {
        pendingRankReplacements += it.contributingType.classId
      }
    }

    return pendingRankReplacements
  }

  private fun FirClassLikeSymbol<*>.implicitBoundType(
    typeResolver: TypeResolveService
  ): ConeKotlinType {
    return if (fir.resolveState.resolvePhase == FirResolvePhase.RAW_FIR) {
        // When processing bindings in the same module or compilation, we need to handle supertypes
        // that have not been resolved yet
        (this as FirClassSymbol<*>).fir.superTypeRefs.map {
          typeResolver.resolveUserType(it as FirUserTypeRef).coneType
        }
      } else {
        (this as FirClassSymbol<*>).resolvedSuperTypes
      }
      .singleOrError {
        val superTypeFqNames = map { it.classId?.asSingleFqName() }.joinToString()
        "${classId.asSingleFqName()} has a ranked binding with no explicit bound type and $size supertypes ($superTypeFqNames). There must be exactly one supertype or an explicit bound type."
      }
  }

  private data class ContributedBinding(
    val contributingType: FirClassLikeSymbol<*>,
    val typeKey: FirTypeKey,
    val rank: Long,
  )
}<|MERGE_RESOLUTION|>--- conflicted
+++ resolved
@@ -125,37 +125,6 @@
     contributingClasses: List<FirRegularClassSymbol>,
     scopeClassId: ClassId,
     typeResolver: TypeResolveService,
-<<<<<<< HEAD
-  ): Map<ClassId, Set<ClassId>> {
-    val scopesToNestedContributions = mutableMapOf<ClassId, MutableSet<ClassId>>()
-
-    contributingClasses.forEach { originClass ->
-      val classDeclarationContainer =
-        originClass.fir.symbol.declaredMemberScope(session, memberRequiredPhase = null)
-
-      val contributionNames =
-        classDeclarationContainer.getClassifierNames().filter {
-          it.identifier.startsWith(Symbols.Names.MetroContribution.identifier)
-        }
-
-      contributionNames
-        .mapNotNull { nestedClassName ->
-          val nestedClass = classDeclarationContainer.getSingleClassifier(nestedClassName)
-
-          nestedClass
-            ?.annotations
-            ?.annotationsIn(session, setOf(Symbols.ClassIds.metroContribution))
-            ?.single()
-            ?.resolvedScopeClassId(typeResolver)
-            ?.let { scopeId -> scopeId to originClass.classId.createNestedClassId(nestedClassName) }
-        }
-        .forEach { (scopeClassId, nestedContributionId) ->
-          scopesToNestedContributions
-            .getOrPut(scopeClassId, ::mutableSetOf)
-            .add(nestedContributionId)
-        }
-    }
-=======
   ): Set<ClassId> {
     return contributingClasses
       .flatMap { originClass ->
@@ -164,9 +133,8 @@
 
         val contributionNames =
           classDeclarationContainer.getClassifierNames().filter {
-            it.identifier.startsWith(Symbols.Names.metroContribution.identifier)
-          }
->>>>>>> 07e42f11
+            it.identifier.startsWith(Symbols.Names.MetroContribution.identifier)
+          }
 
         contributionNames
           .mapNotNull { nestedClassName ->
