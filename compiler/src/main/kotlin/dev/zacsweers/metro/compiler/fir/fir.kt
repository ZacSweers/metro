--- conflicted
+++ resolved
@@ -455,18 +455,11 @@
   }
 }
 
-<<<<<<< HEAD
+context(context: CheckerContext, reporter: DiagnosticReporter)
 internal inline fun FirClass.validateApiDeclaration(
-  context: CheckerContext,
-  reporter: DiagnosticReporter,
   type: String,
   checkConstructor: Boolean,
-  onError: () -> Nothing,
-) {
-=======
-context(context: CheckerContext, reporter: DiagnosticReporter)
-internal inline fun FirClass.validateApiDeclaration(type: String, onError: () -> Nothing) {
->>>>>>> cc699a89
+  onError: () -> Nothing) {
   if (isLocal) {
     reporter.reportOn(
       source,
@@ -528,17 +521,8 @@
     )
     onError()
   }
-<<<<<<< HEAD
   if (checkConstructor && isAbstract && classKind == ClassKind.CLASS) {
-    primaryConstructorIfAny(context.session)?.validateVisibility(
-      context,
-      reporter,
-      "$type' primary constructor",
-    ) {
-=======
-  if (isAbstract && classKind == ClassKind.CLASS) {
     primaryConstructorIfAny(context.session)?.validateVisibility("$type' primary constructor") {
->>>>>>> cc699a89
       onError()
     }
   }
