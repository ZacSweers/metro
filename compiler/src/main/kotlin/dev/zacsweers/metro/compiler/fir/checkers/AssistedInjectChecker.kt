--- conflicted
+++ resolved
@@ -39,16 +39,10 @@
 
     if (!isAssistedFactory) return
 
-<<<<<<< HEAD
     declaration.validateApiDeclaration(
-      context,
-      reporter,
       "@Assisted.Factory declarations",
       checkConstructor = true,
     ) {
-=======
-    declaration.validateApiDeclaration("@Assisted.Factory declarations") {
->>>>>>> cc699a89
       return
     }
 
