// Copyright (C) 2025 Zac Sweers
// SPDX-License-Identifier: Apache-2.0
package dev.zacsweers.metro.compiler.ir

import dev.zacsweers.metro.compiler.METRO_VERSION
import dev.zacsweers.metro.compiler.NameAllocator
import dev.zacsweers.metro.compiler.Origins
import dev.zacsweers.metro.compiler.asName
import dev.zacsweers.metro.compiler.decapitalizeUS
import dev.zacsweers.metro.compiler.expectAs
<<<<<<< HEAD
import dev.zacsweers.metro.compiler.fir.MetroDiagnostics
import dev.zacsweers.metro.compiler.graph.WrappedType
import dev.zacsweers.metro.compiler.ir.parameters.Parameter
import dev.zacsweers.metro.compiler.ir.parameters.Parameters
=======
>>>>>>> 4579b357
import dev.zacsweers.metro.compiler.ir.parameters.parameters
import dev.zacsweers.metro.compiler.ir.parameters.wrapInProvider
import dev.zacsweers.metro.compiler.ir.transformers.AssistedFactoryTransformer
import dev.zacsweers.metro.compiler.ir.transformers.BindingContainerTransformer
import dev.zacsweers.metro.compiler.ir.transformers.MembersInjectorTransformer
import dev.zacsweers.metro.compiler.letIf
import dev.zacsweers.metro.compiler.proto.MetroMetadata
import dev.zacsweers.metro.compiler.reportCompilerBug
import dev.zacsweers.metro.compiler.suffixIfNot
import dev.zacsweers.metro.compiler.tracing.Tracer
import dev.zacsweers.metro.compiler.tracing.traceNested
import org.jetbrains.kotlin.descriptors.DescriptorVisibilities
import org.jetbrains.kotlin.descriptors.DescriptorVisibility
import org.jetbrains.kotlin.ir.IrStatement
import org.jetbrains.kotlin.ir.builders.IrBuilderWithScope
import org.jetbrains.kotlin.ir.builders.declarations.addField
import org.jetbrains.kotlin.ir.builders.declarations.addFunction
import org.jetbrains.kotlin.ir.builders.irBlockBody
import org.jetbrains.kotlin.ir.builders.irCallConstructor
import org.jetbrains.kotlin.ir.builders.irExprBody
import org.jetbrains.kotlin.ir.builders.irGet
import org.jetbrains.kotlin.ir.builders.irGetField
import org.jetbrains.kotlin.ir.builders.irGetObject
import org.jetbrains.kotlin.ir.builders.irSetField
import org.jetbrains.kotlin.ir.declarations.IrClass
import org.jetbrains.kotlin.ir.declarations.IrField
import org.jetbrains.kotlin.ir.declarations.IrOverridableDeclaration
import org.jetbrains.kotlin.ir.declarations.IrValueParameter
import org.jetbrains.kotlin.ir.expressions.IrExpression
import org.jetbrains.kotlin.ir.types.IrSimpleType
import org.jetbrains.kotlin.ir.types.IrType
import org.jetbrains.kotlin.ir.types.typeOrFail
import org.jetbrains.kotlin.ir.types.typeWith
import org.jetbrains.kotlin.ir.util.addChild
import org.jetbrains.kotlin.ir.util.classIdOrFail
import org.jetbrains.kotlin.ir.util.copyTo
<<<<<<< HEAD
import org.jetbrains.kotlin.ir.util.deepCopyWithSymbols
import org.jetbrains.kotlin.ir.util.defaultType
import org.jetbrains.kotlin.ir.util.isFromJava
import org.jetbrains.kotlin.ir.util.isObject
import org.jetbrains.kotlin.ir.util.isStatic
=======
>>>>>>> 4579b357
import org.jetbrains.kotlin.ir.util.kotlinFqName
import org.jetbrains.kotlin.ir.util.parentAsClass
import org.jetbrains.kotlin.ir.util.primaryConstructor
import org.jetbrains.kotlin.ir.util.propertyIfAccessor
import org.jetbrains.kotlin.ir.util.statements
import org.jetbrains.kotlin.name.ClassId
import org.jetbrains.kotlin.name.Name

internal typealias FieldInitializer =
  IrBuilderWithScope.(thisReceiver: IrValueParameter, key: IrTypeKey) -> IrExpression

// Borrowed from Dagger
// https://github.com/google/dagger/blob/b39cf2d0640e4b24338dd290cb1cb2e923d38cb3/dagger-compiler/main/java/dagger/internal/codegen/writing/ComponentImplementation.java#L263
private const val STATEMENTS_PER_METHOD = 25

internal class IrGraphGenerator(
  metroContext: IrMetroContext,
  private val dependencyGraphNodesByClass: (ClassId) -> DependencyGraphNode?,
  private val node: DependencyGraphNode,
  private val graphClass: IrClass,
  private val bindingGraph: IrBindingGraph,
  private val sealResult: IrBindingGraph.BindingGraphResult,
  private val fieldNameAllocator: NameAllocator,
  private val parentTracer: Tracer,
  // TODO move these accesses to irAttributes
  bindingContainerTransformer: BindingContainerTransformer,
  private val membersInjectorTransformer: MembersInjectorTransformer,
  assistedFactoryTransformer: AssistedFactoryTransformer,
  graphExtensionGenerator: IrGraphExtensionGenerator,
) : IrMetroContext by metroContext {

  private val bindingFieldContext = BindingFieldContext()

  /**
   * To avoid `MethodTooLargeException`, we split field initializations up over multiple constructor
   * inits.
   *
   * @see <a href="https://github.com/ZacSweers/metro/issues/645">#645</a>
   */
  private val fieldInitializers = mutableListOf<Pair<IrField, FieldInitializer>>()
  private val fieldsToTypeKeys = mutableMapOf<IrField, IrTypeKey>()
  private val expressionGeneratorFactory =
    IrGraphExpressionGenerator.Factory(
      context = this,
      node = node,
      bindingFieldContext = bindingFieldContext,
      bindingGraph = bindingGraph,
      bindingContainerTransformer = bindingContainerTransformer,
      membersInjectorTransformer = membersInjectorTransformer,
      assistedFactoryTransformer = assistedFactoryTransformer,
      graphExtensionGenerator = graphExtensionGenerator,
      parentTracer = parentTracer,
    )

  fun IrField.withInit(typeKey: IrTypeKey, init: FieldInitializer): IrField = apply {
    fieldsToTypeKeys[this] = typeKey
    fieldInitializers += (this to init)
  }

  fun IrField.initFinal(body: IrBuilderWithScope.() -> IrExpression): IrField = apply {
    isFinal = true
    initializer = createIrBuilder(symbol).run { irExprBody(body()) }
  }

  /**
   * Graph extensions may reserve field names for their linking, so if they've done that we use the
   * precomputed field rather than generate a new one.
   */
  private inline fun IrClass.getOrCreateBindingField(
    key: IrTypeKey,
    name: () -> String,
    type: () -> IrType,
    visibility: DescriptorVisibility = DescriptorVisibilities.PRIVATE,
  ): IrField {
    return bindingGraph.reservedField(key)?.field?.also { addChild(it) }
      ?: addField(fieldName = name().asName(), fieldType = type(), fieldVisibility = visibility)
  }

  fun generate() =
    with(graphClass) {
      val ctor = primaryConstructor!!

      val constructorStatements =
        mutableListOf<IrBuilderWithScope.(thisReceiver: IrValueParameter) -> IrStatement>()

      val initStatements =
        mutableListOf<IrBuilderWithScope.(thisReceiver: IrValueParameter) -> IrStatement>()

      val thisReceiverParameter = thisReceiverOrFail

      fun addBoundInstanceField(
        typeKey: IrTypeKey,
        name: Name,
        initializer:
          IrBuilderWithScope.(thisReceiver: IrValueParameter, typeKey: IrTypeKey) -> IrExpression,
      ) {
        // Don't add it if it's not used
        if (typeKey !in sealResult.reachableKeys) return

        bindingFieldContext.putProviderField(
          typeKey,
          getOrCreateBindingField(
              typeKey,
              {
                fieldNameAllocator.newName(
                  name
                    .asString()
                    .removePrefix("$$")
                    .decapitalizeUS()
                    .suffixIfNot("Instance")
                    .suffixIfNot("Provider")
                )
              },
              { symbols.metroProvider.typeWith(typeKey.type) },
            )
            .initFinal {
              instanceFactory(typeKey.type, initializer(thisReceiverParameter, typeKey))
            },
        )
      }

      node.creator?.let { creator ->
        for ((i, param) in creator.parameters.regularParameters.withIndex()) {
          val isBindsInstance = param.isBindsInstance

          // TODO if we copy the annotations over in FIR we can skip this creator lookup all
          //  together
          val irParam = ctor.regularParameters[i]

          if (isBindsInstance || creator.bindingContainersParameterIndices.isSet(i)) {
            addBoundInstanceField(param.typeKey, param.name) { _, _ -> irGet(irParam) }
          } else {
            // It's a graph dep. Add all its accessors as available keys and point them at
            // this constructor parameter for provider field initialization
            val graphDep =
              node.includedGraphNodes[param.typeKey]
                ?: reportCompilerBug("Undefined graph node ${param.typeKey}")

            // Don't add it if it's not used
            if (param.typeKey !in sealResult.reachableKeys) continue

            val graphDepField =
              addSimpleInstanceField(
                fieldNameAllocator.newName(graphDep.sourceGraph.name.asString() + "Instance"),
                param.typeKey,
              ) {
                irGet(irParam)
              }
            // Link both the graph typekey and the (possibly-impl type)
            bindingFieldContext.putInstanceField(param.typeKey, graphDepField)
            bindingFieldContext.putInstanceField(graphDep.typeKey, graphDepField)

            if (graphDep.hasExtensions) {
              val depMetroGraph = graphDep.sourceGraph.metroGraphOrFail
              val paramName = depMetroGraph.sourceGraphIfMetroGraph.name
              addBoundInstanceField(param.typeKey, paramName) { _, _ -> irGet(irParam) }
            }
          }
        }
      }

      // Create managed binding containers instance fields if used
      val allBindingContainers = buildSet {
        addAll(node.bindingContainers)
        addAll(node.allExtendedNodes.values.flatMap { it.bindingContainers })
      }
      allBindingContainers
        .sortedBy { it.kotlinFqName.asString() }
        .forEach { clazz ->
          addBoundInstanceField(IrTypeKey(clazz), clazz.name) { _, _ ->
            irCallConstructor(clazz.primaryConstructor!!.symbol, emptyList())
          }
        }

      // Don't add it if it's not used
      if (node.typeKey in sealResult.reachableKeys) {
        val thisGraphField =
          addSimpleInstanceField(fieldNameAllocator.newName("thisGraphInstance"), node.typeKey) {
            irGet(thisReceiverParameter)
          }

        bindingFieldContext.putInstanceField(node.typeKey, thisGraphField)

        // Expose the graph as a provider field
        // TODO this isn't always actually needed but different than the instance field above
        //  would be nice if we could determine if this field is unneeded
        val field =
          getOrCreateBindingField(
            node.typeKey,
            { fieldNameAllocator.newName("thisGraphInstanceProvider") },
            { symbols.metroProvider.typeWith(node.typeKey.type) },
          )

        bindingFieldContext.putProviderField(
          node.typeKey,
          field.initFinal {
            instanceFactory(
              node.typeKey.type,
              irGetField(irGet(thisReceiverParameter), thisGraphField),
            )
          },
        )
      }

      // Collect bindings and their dependencies for provider field ordering
      val initOrder =
        parentTracer.traceNested("Collect bindings") {
          val providerFieldBindings = ProviderFieldCollector(bindingGraph).collect()
          buildList(providerFieldBindings.size) {
            for (key in sealResult.sortedKeys) {
              if (key in sealResult.reachableKeys) {
                providerFieldBindings[key]?.let(::add)
              }
            }
          }
        }

      // For all deferred types, assign them first as factories
      // TODO For any types that depend on deferred types, they need providers too?
      @Suppress("UNCHECKED_CAST")
      val deferredFields: Map<IrTypeKey, IrField> =
        sealResult.deferredTypes.associateWith { deferredTypeKey ->
          val binding = bindingGraph.requireBinding(deferredTypeKey, IrBindingStack.empty())
          val field =
            getOrCreateBindingField(
                binding.typeKey,
                { fieldNameAllocator.newName(binding.nameHint.decapitalizeUS() + "Provider") },
                { deferredTypeKey.type.wrapInProvider(symbols.metroProvider) },
              )
              .withInit(binding.typeKey) { _, _ ->
                irInvoke(
                  callee = symbols.metroDelegateFactoryConstructor,
                  typeArgs = listOf(deferredTypeKey.type),
                )
              }

          bindingFieldContext.putProviderField(deferredTypeKey, field)
          field
        }

      // Create fields in dependency-order
      initOrder
        .asSequence()
        .filterNot {
          // Don't generate deferred types here, we'll generate them last
          it.typeKey in deferredFields ||
            // Don't generate fields for anything already provided in provider/instance fields (i.e.
            // bound instance types)
            it.typeKey in bindingFieldContext ||
            // We don't generate fields for these even though we do track them in dependencies
            // above, it's just for propagating their aliased type in sorting
            it is IrBinding.Alias ||
            // For implicit outer class receivers we don't need to generate a field for them
            (it is IrBinding.BoundInstance && it.classReceiverParameter != null) ||
            // Parent graph bindings don't need duplicated fields
            (it is IrBinding.GraphDependency && it.fieldAccess != null)
        }
        .toList()
        .also { fieldBindings ->
          writeDiagnostic("keys-providerFields-${parentTracer.tag}.txt") {
            fieldBindings.joinToString("\n") { it.typeKey.toString() }
          }
          writeDiagnostic("keys-scopedProviderFields-${parentTracer.tag}.txt") {
            fieldBindings.filter { it.isScoped() }.joinToString("\n") { it.typeKey.toString() }
          }
        }
        .forEach { binding ->
          val key = binding.typeKey
          // Since assisted and member injections don't implement Factory, we can't just type these
          // as Provider<*> fields
          var isProviderType = true
          val suffix: String
          val fieldType =
            when (binding) {
              is IrBinding.ConstructorInjected if binding.isAssisted -> {
                isProviderType = false
                suffix = "Factory"
                binding.classFactory.factoryClass.typeWith() // TODO generic factories?
              }
              else -> {
                suffix = "Provider"
                symbols.metroProvider.typeWith(key.type)
              }
            }

          // If we've reserved a field for this key here, pull it out and use that
          val field =
            getOrCreateBindingField(
              binding.typeKey,
              { fieldNameAllocator.newName(binding.nameHint.decapitalizeUS().suffixIfNot(suffix)) },
              { fieldType },
            )

          val accessType =
            if (isProviderType) {
              IrGraphExpressionGenerator.AccessType.PROVIDER
            } else {
              IrGraphExpressionGenerator.AccessType.INSTANCE
            }

          field.withInit(key) { thisReceiver, typeKey ->
            expressionGeneratorFactory
              .create(thisReceiver)
              .generateBindingCode(binding, accessType = accessType, fieldInitKey = typeKey)
              .letIf(binding.isScoped() && isProviderType) {
                // If it's scoped, wrap it in double-check
                // DoubleCheck.provider(<provider>)
                it.doubleCheck(this@withInit, symbols, binding.typeKey)
              }
          }
          bindingFieldContext.putProviderField(key, field)
        }

      // Add statements to our constructor's deferred fields _after_ we've added all provider
      // fields for everything else. This is important in case they reference each other
      for ((deferredTypeKey, field) in deferredFields) {
        val binding = bindingGraph.requireBinding(deferredTypeKey, IrBindingStack.empty())
        initStatements.add { thisReceiver ->
          irInvoke(
            dispatchReceiver = irGetObject(symbols.metroDelegateFactoryCompanion),
            callee = symbols.metroDelegateFactorySetDelegate,
            typeArgs = listOf(deferredTypeKey.type),
            // TODO de-dupe?
            args =
              listOf(
                irGetField(irGet(thisReceiver), field),
                createIrBuilder(symbol).run {
                  expressionGeneratorFactory
                    .create(thisReceiver)
                    .generateBindingCode(
                      binding,
                      accessType = IrGraphExpressionGenerator.AccessType.PROVIDER,
                      fieldInitKey = deferredTypeKey,
                    )
                    .letIf(binding.isScoped()) {
                      // If it's scoped, wrap it in double-check
                      // DoubleCheck.provider(<provider>)
                      it.doubleCheck(this@run, symbols, binding.typeKey)
                    }
                },
              ),
          )
        }
      }

      if (
        options.chunkFieldInits &&
          fieldInitializers.size + initStatements.size > STATEMENTS_PER_METHOD
      ) {
        // Larger graph, split statements
        // Chunk our constructor statements and split across multiple init functions
        val chunks =
          buildList<IrBuilderWithScope.(thisReceiver: IrValueParameter) -> IrStatement> {
              // Add field initializers first
              for ((field, init) in fieldInitializers) {
                add { thisReceiver ->
                  irSetField(
                    irGet(thisReceiver),
                    field,
                    init(thisReceiver, fieldsToTypeKeys.getValue(field)),
                  )
                }
              }
              for (statement in initStatements) {
                add { thisReceiver -> statement(thisReceiver) }
              }
            }
            .chunked(STATEMENTS_PER_METHOD)

        val initAllocator = NameAllocator(mode = NameAllocator.Mode.COUNT)
        val initFunctionsToCall =
          chunks.map { statementsChunk ->
            val initName = initAllocator.newName("init")
            addFunction(initName, irBuiltIns.unitType, visibility = DescriptorVisibilities.PRIVATE)
              .apply {
                val localReceiver = thisReceiverParameter.copyTo(this)
                setDispatchReceiver(localReceiver)
                buildBlockBody {
                  for (statement in statementsChunk) {
                    +statement(localReceiver)
                  }
                }
              }
          }
        constructorStatements += buildList {
          for (initFunction in initFunctionsToCall) {
            add { dispatchReceiver ->
              irInvoke(dispatchReceiver = irGet(dispatchReceiver), callee = initFunction.symbol)
            }
          }
        }
      } else {
        // Small graph, just do it in the constructor
        // Assign those initializers directly to their fields and mark them as final
        for ((field, init) in fieldInitializers) {
          field.initFinal {
            val typeKey = fieldsToTypeKeys.getValue(field)
            init(thisReceiverParameter, typeKey)
          }
        }
        constructorStatements += initStatements
      }

      // Add extra constructor statements
      with(ctor) {
        val originalBody = checkNotNull(body)
        buildBlockBody {
          +originalBody.statements
          for (statement in constructorStatements) {
            +statement(thisReceiverParameter)
          }
        }
      }

      parentTracer.traceNested("Implement overrides") { node.implementOverrides() }

      if (graphClass.origin != Origins.GeneratedGraphExtension) {
        parentTracer.traceNested("Generate Metro metadata") {
          // Finally, generate metadata
          val graphProto = node.toProto(bindingGraph = bindingGraph)
          val metroMetadata = MetroMetadata(METRO_VERSION, dependency_graph = graphProto)

          writeDiagnostic({
            "graph-metadata-${node.sourceGraph.kotlinFqName.asString().replace(".", "-")}.kt"
          }) {
            metroMetadata.toString()
          }

          // Write the metadata to the metroGraph class, as that's what downstream readers are
          // looking at and is the most complete view
          graphClass.metroMetadata = metroMetadata
          dependencyGraphNodesByClass(node.sourceGraph.classIdOrFail)?.let { it.proto = graphProto }
        }
      }
    }

  // TODO add asProvider support?
  private fun IrClass.addSimpleInstanceField(
    name: String,
    typeKey: IrTypeKey,
    initializerExpression: IrBuilderWithScope.() -> IrExpression,
  ): IrField =
    addField(
        fieldName = name.removePrefix("$$").decapitalizeUS(),
        fieldType = typeKey.type,
        fieldVisibility = DescriptorVisibilities.PRIVATE,
      )
      .initFinal { initializerExpression() }

  private fun DependencyGraphNode.implementOverrides() {
    // Implement abstract getters for accessors
    accessors.forEach { (function, contextualTypeKey) ->
      function.ir.apply {
        val declarationToFinalize =
          function.ir.propertyIfAccessor.expectAs<IrOverridableDeclaration<*>>()
        if (declarationToFinalize.isFakeOverride) {
          declarationToFinalize.finalizeFakeOverride(graphClass.thisReceiverOrFail)
        }
        val irFunction = this
        val binding = bindingGraph.requireBinding(contextualTypeKey, IrBindingStack.empty())
        body =
          createIrBuilder(symbol).run {
            if (binding is IrBinding.Multibinding) {
              // TODO if we have multiple accessors pointing at the same type, implement
              //  one and make the rest call that one. Not multibinding specific. Maybe
              //  groupBy { typekey }?
            }
            irExprBodySafe(
              symbol,
              typeAsProviderArgument(
                contextualTypeKey,
                expressionGeneratorFactory
                  .create(irFunction.dispatchReceiverParameter!!)
                  .generateBindingCode(binding, contextualTypeKey = contextualTypeKey),
                isAssisted = false,
                isGraphInstance = false,
              ),
            )
          }
      }
    }

    // Implement abstract injectors
    injectors.forEach { (overriddenFunction, contextKey) ->
      val typeKey = contextKey.typeKey
      overriddenFunction.ir.apply {
        finalizeFakeOverride(graphClass.thisReceiverOrFail)
        val targetParam = regularParameters[0]
        val binding =
          bindingGraph.requireBinding(contextKey, IrBindingStack.empty())
            as IrBinding.MembersInjected

        // We don't get a MembersInjector instance/provider from the graph. Instead, we call
        // all the target inject functions directly
        body =
          createIrBuilder(symbol).irBlockBody {
            // TODO reuse, consolidate calling code with how we implement this in
            //  constructor inject code gen
            // val injectors =
            // membersInjectorTransformer.getOrGenerateAllInjectorsFor(declaration)
            // val memberInjectParameters = injectors.flatMap { it.parameters.values.flatten()
            // }

            // Extract the type from MembersInjector<T>
            val wrappedType =
              typeKey.copy(typeKey.type.expectAs<IrSimpleType>().arguments[0].typeOrFail)

            for (type in
              pluginContext
                .referenceClass(binding.targetClassId)!!
                .owner
                .getAllSuperTypes(excludeSelf = false, excludeAny = true)) {
              val clazz = type.rawType()
              val generatedInjector =
                membersInjectorTransformer.getOrGenerateInjector(clazz) ?: continue
              for ((function, unmappedParams) in generatedInjector.declaredInjectFunctions) {
                val parameters =
                  if (typeKey.hasTypeArgs) {
                    val remapper = function.typeRemapperFor(wrappedType.type)
                    function.parameters(remapper)
                  } else {
                    unmappedParams
                  }
                // Record for IC
                trackFunctionCall(this@apply, function)
                +irInvoke(
                  dispatchReceiver = irGetObject(function.parentAsClass.symbol),
                  callee = function.symbol,
                  args =
                    buildList {
                      add(irGet(targetParam))
                      // Always drop the first parameter when calling inject, as the first is the
                      // instance param
                      for (parameter in parameters.regularParameters.drop(1)) {
                        val paramBinding =
                          bindingGraph.requireBinding(
                            parameter.contextualTypeKey,
                            IrBindingStack.empty(),
                          )
                        add(
                          typeAsProviderArgument(
                            parameter.contextualTypeKey,
                            expressionGeneratorFactory
                              .create(overriddenFunction.ir.dispatchReceiverParameter!!)
                              .generateBindingCode(
                                paramBinding,
                                contextualTypeKey = parameter.contextualTypeKey,
                              ),
                            isAssisted = false,
                            isGraphInstance = false,
                          )
                        )
                      }
                    },
                )
              }
            }
          }
      }
    }

    // Implement no-op bodies for Binds providers
    // Note we can't source this from the node.bindsCallables as those are pointed at their original
    // declarations and we need to implement their fake overrides here
    bindsFunctions.forEach { function ->
      function.ir.apply {
        val declarationToFinalize = propertyIfAccessor.expectAs<IrOverridableDeclaration<*>>()
        if (declarationToFinalize.isFakeOverride) {
          declarationToFinalize.finalizeFakeOverride(graphClass.thisReceiverOrFail)
        }
        body = stubExpressionBody()
      }
    }

    // Implement bodies for contributed graphs
    // Sort by keys when generating so they have deterministic ordering
    // TODO make the value types something more strongly typed
    for ((typeKey, functions) in graphExtensions) {
      for (extensionAccessor in functions) {
        val function = extensionAccessor.accessor
        function.ir.apply {
          val declarationToFinalize =
            function.ir.propertyIfAccessor.expectAs<IrOverridableDeclaration<*>>()
          if (declarationToFinalize.isFakeOverride) {
            declarationToFinalize.finalizeFakeOverride(graphClass.thisReceiverOrFail)
          }
          val irFunction = this

          if (extensionAccessor.isFactory) {
            // Handled in regular accessors
          } else {
            // Graph extension creator. Use regular binding code gen
            // Could be a factory SAM function or a direct accessor. SAMs won't have a binding, but
            // we can synthesize one here as needed
            val binding =
              bindingGraph.findBinding(typeKey)
                ?: IrBinding.GraphExtension(
                  typeKey = typeKey,
                  parent = metroGraphOrFail,
                  accessor = function.ir,
                  // Implementing a factory SAM, no scoping or dependencies here,
                  extensionScopes = emptySet(),
                  dependencies = emptyList(),
                )
            val contextKey = IrContextualTypeKey.from(function.ir)
            body =
              createIrBuilder(symbol).run {
                irExprBodySafe(
                  symbol,
                  expressionGeneratorFactory
                    .create(irFunction.dispatchReceiverParameter!!)
                    .generateBindingCode(binding = binding, contextualTypeKey = contextKey),
                )
              }
<<<<<<< HEAD

          val getterContextKey = IrContextualTypeKey.from(binding.getter)

          val invokeGetter =
            irInvoke(
              dispatchReceiver =
                irGetField(irGet(generationContext.thisReceiver), graphInstanceField),
              callee = binding.getter.symbol,
              typeHint = binding.typeKey.type,
            )

          if (getterContextKey.isLazyWrappedInProvider) {
            // TODO FIR this
            diagnosticReporter
              .at(binding.getter)
              .report(MetroDiagnostics.METRO_ERROR, "Provider<Lazy<T>> accessors are not supported.")
            exitProcessing()
          } else if (getterContextKey.isWrappedInProvider) {
            // It's already a provider
            invokeGetter
          } else {
            val lambda =
              irLambda(
                parent = this.parent,
                receiverParameter = null,
                emptyList(),
                binding.typeKey.type,
                suspend = false,
              ) {
                val returnExpression =
                  if (getterContextKey.isWrappedInProvider) {
                    irInvoke(invokeGetter, callee = symbols.providerInvoke)
                  } else if (getterContextKey.isWrappedInLazy) {
                    irInvoke(invokeGetter, callee = symbols.lazyGetValue)
                  } else {
                    invokeGetter
                  }
                +irReturn(returnExpression)
              }
            irInvoke(
              dispatchReceiver = null,
              callee = symbols.metroProviderFunction,
              typeHint = binding.typeKey.type.wrapInProvider(symbols.metroProvider),
              typeArgs = listOf(binding.typeKey.type),
              args = listOf(lambda),
            )
=======
>>>>>>> 4579b357
          }
        }
      }
    }
  }
}<|MERGE_RESOLUTION|>--- conflicted
+++ resolved
@@ -8,13 +8,10 @@
 import dev.zacsweers.metro.compiler.asName
 import dev.zacsweers.metro.compiler.decapitalizeUS
 import dev.zacsweers.metro.compiler.expectAs
-<<<<<<< HEAD
 import dev.zacsweers.metro.compiler.fir.MetroDiagnostics
 import dev.zacsweers.metro.compiler.graph.WrappedType
 import dev.zacsweers.metro.compiler.ir.parameters.Parameter
 import dev.zacsweers.metro.compiler.ir.parameters.Parameters
-=======
->>>>>>> 4579b357
 import dev.zacsweers.metro.compiler.ir.parameters.parameters
 import dev.zacsweers.metro.compiler.ir.parameters.wrapInProvider
 import dev.zacsweers.metro.compiler.ir.transformers.AssistedFactoryTransformer
@@ -51,14 +48,11 @@
 import org.jetbrains.kotlin.ir.util.addChild
 import org.jetbrains.kotlin.ir.util.classIdOrFail
 import org.jetbrains.kotlin.ir.util.copyTo
-<<<<<<< HEAD
 import org.jetbrains.kotlin.ir.util.deepCopyWithSymbols
 import org.jetbrains.kotlin.ir.util.defaultType
 import org.jetbrains.kotlin.ir.util.isFromJava
 import org.jetbrains.kotlin.ir.util.isObject
 import org.jetbrains.kotlin.ir.util.isStatic
-=======
->>>>>>> 4579b357
 import org.jetbrains.kotlin.ir.util.kotlinFqName
 import org.jetbrains.kotlin.ir.util.parentAsClass
 import org.jetbrains.kotlin.ir.util.primaryConstructor
@@ -673,55 +667,6 @@
                     .generateBindingCode(binding = binding, contextualTypeKey = contextKey),
                 )
               }
-<<<<<<< HEAD
-
-          val getterContextKey = IrContextualTypeKey.from(binding.getter)
-
-          val invokeGetter =
-            irInvoke(
-              dispatchReceiver =
-                irGetField(irGet(generationContext.thisReceiver), graphInstanceField),
-              callee = binding.getter.symbol,
-              typeHint = binding.typeKey.type,
-            )
-
-          if (getterContextKey.isLazyWrappedInProvider) {
-            // TODO FIR this
-            diagnosticReporter
-              .at(binding.getter)
-              .report(MetroDiagnostics.METRO_ERROR, "Provider<Lazy<T>> accessors are not supported.")
-            exitProcessing()
-          } else if (getterContextKey.isWrappedInProvider) {
-            // It's already a provider
-            invokeGetter
-          } else {
-            val lambda =
-              irLambda(
-                parent = this.parent,
-                receiverParameter = null,
-                emptyList(),
-                binding.typeKey.type,
-                suspend = false,
-              ) {
-                val returnExpression =
-                  if (getterContextKey.isWrappedInProvider) {
-                    irInvoke(invokeGetter, callee = symbols.providerInvoke)
-                  } else if (getterContextKey.isWrappedInLazy) {
-                    irInvoke(invokeGetter, callee = symbols.lazyGetValue)
-                  } else {
-                    invokeGetter
-                  }
-                +irReturn(returnExpression)
-              }
-            irInvoke(
-              dispatchReceiver = null,
-              callee = symbols.metroProviderFunction,
-              typeHint = binding.typeKey.type.wrapInProvider(symbols.metroProvider),
-              typeArgs = listOf(binding.typeKey.type),
-              args = listOf(lambda),
-            )
-=======
->>>>>>> 4579b357
           }
         }
       }
