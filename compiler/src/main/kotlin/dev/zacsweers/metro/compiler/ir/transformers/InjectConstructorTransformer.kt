--- conflicted
+++ resolved
@@ -298,13 +298,9 @@
         if (injectors.isNotEmpty()) {
           val instance = irTemporary(newInstance)
           for (injector in injectors) {
-<<<<<<< HEAD
             for ((function, parameters) in injector.declaredInjectFunctions) {
-=======
-            for ((function, parameters) in injector.injectFunctions) {
               // Record for IC
               trackFunctionCall(invokeFunction, function)
->>>>>>> 169142c4
               +irInvoke(
                 dispatchReceiver = irGetObject(function.parentAsClass.symbol),
                 callee = function.symbol,
