// Copyright (C) 2024 Zac Sweers
// SPDX-License-Identifier: Apache-2.0
package dev.zacsweers.metro.compiler.ir.transformers

import dev.zacsweers.metro.compiler.Origins
import dev.zacsweers.metro.compiler.Symbols
import dev.zacsweers.metro.compiler.asName
import dev.zacsweers.metro.compiler.fir.MetroDiagnostics
import dev.zacsweers.metro.compiler.generatedClass
import dev.zacsweers.metro.compiler.ir.ClassFactory
import dev.zacsweers.metro.compiler.ir.IrMetroContext
import dev.zacsweers.metro.compiler.ir.assignConstructorParamsToFields
import dev.zacsweers.metro.compiler.ir.createIrBuilder
import dev.zacsweers.metro.compiler.ir.dispatchReceiverFor
import dev.zacsweers.metro.compiler.ir.finalizeFakeOverride
import dev.zacsweers.metro.compiler.ir.findInjectableConstructor
import dev.zacsweers.metro.compiler.ir.irExprBodySafe
import dev.zacsweers.metro.compiler.ir.irInvoke
import dev.zacsweers.metro.compiler.ir.irTemporary
import dev.zacsweers.metro.compiler.ir.isExternalParent
import dev.zacsweers.metro.compiler.ir.locationOrNull
import dev.zacsweers.metro.compiler.ir.metroAnnotationsOf
import dev.zacsweers.metro.compiler.ir.parameters.Parameter
import dev.zacsweers.metro.compiler.ir.parameters.Parameters
import dev.zacsweers.metro.compiler.ir.parameters.parameters
import dev.zacsweers.metro.compiler.ir.parametersAsProviderArguments
import dev.zacsweers.metro.compiler.ir.regularParameters
import dev.zacsweers.metro.compiler.ir.requireSimpleFunction
import dev.zacsweers.metro.compiler.ir.thisReceiverOrFail
import dev.zacsweers.metro.compiler.ir.trackFunctionCall
import dev.zacsweers.metro.compiler.ir.typeAsProviderArgument
import java.util.Optional
import kotlin.jvm.optionals.getOrNull
import org.jetbrains.kotlin.cli.common.messages.CompilerMessageSeverity
import org.jetbrains.kotlin.descriptors.ClassKind
import org.jetbrains.kotlin.ir.builders.irBlockBody
import org.jetbrains.kotlin.ir.builders.irCallConstructor
import org.jetbrains.kotlin.ir.builders.irGet
import org.jetbrains.kotlin.ir.builders.irGetField
import org.jetbrains.kotlin.ir.builders.irGetObject
import org.jetbrains.kotlin.ir.builders.irReturn
import org.jetbrains.kotlin.ir.declarations.IrClass
import org.jetbrains.kotlin.ir.declarations.IrConstructor
import org.jetbrains.kotlin.ir.declarations.IrField
import org.jetbrains.kotlin.ir.declarations.IrSimpleFunction
import org.jetbrains.kotlin.ir.declarations.IrValueParameter
import org.jetbrains.kotlin.ir.symbols.IrConstructorSymbol
import org.jetbrains.kotlin.ir.types.defaultType
import org.jetbrains.kotlin.ir.util.callableId
import org.jetbrains.kotlin.ir.util.classIdOrFail
import org.jetbrains.kotlin.ir.util.companionObject
import org.jetbrains.kotlin.ir.util.file
import org.jetbrains.kotlin.ir.util.fileOrNull
import org.jetbrains.kotlin.ir.util.functions
import org.jetbrains.kotlin.ir.util.getAnnotation
import org.jetbrains.kotlin.ir.util.getAnnotationStringValue
import org.jetbrains.kotlin.ir.util.kotlinFqName
import org.jetbrains.kotlin.ir.util.nestedClasses
import org.jetbrains.kotlin.ir.util.nonDispatchParameters
import org.jetbrains.kotlin.ir.util.packageFqName
import org.jetbrains.kotlin.ir.util.parentAsClass
import org.jetbrains.kotlin.ir.util.primaryConstructor
import org.jetbrains.kotlin.name.CallableId
import org.jetbrains.kotlin.name.ClassId

internal class InjectConstructorTransformer(
  context: IrMetroContext,
  private val membersInjectorTransformer: MembersInjectorTransformer,
) : IrMetroContext by context {

  private val generatedFactories = mutableMapOf<ClassId, Optional<ClassFactory>>()

  fun visitClass(declaration: IrClass) {
    val injectableConstructor =
      declaration.findInjectableConstructor(onlyUsePrimaryConstructor = false)
    if (injectableConstructor != null) {
      getOrGenerateFactory(declaration, injectableConstructor, doNotErrorOnMissing = false)
    }
  }

  fun getOrGenerateFactory(
    declaration: IrClass,
    previouslyFoundConstructor: IrConstructor?,
    doNotErrorOnMissing: Boolean,
  ): ClassFactory? {
    val injectedClassId: ClassId = declaration.classIdOrFail
    generatedFactories[injectedClassId]?.getOrNull()?.let {
      return it
    }

    val isExternal = declaration.isExternalParent

    /*
    Implement a simple Factory class that takes all injected values as providers

    // Simple
    class Example_Factory(private val valueProvider: Provider<String>) : Factory<Example_Factory>

    // Generic
    class Example_Factory<T>(private val valueProvider: Provider<T>) : Factory<Example_Factory<T>>
    */
    val factoryCls =
      declaration.nestedClasses.singleOrNull {
        val isMetroFactory = it.name == Symbols.Names.MetroFactory
        // If not external, double check its origin
        if (isMetroFactory && !isExternal) {
          if (it.origin != Origins.InjectConstructorFactoryClassDeclaration) {
            diagnosticReporter
              .at(declaration)
              .report(
                MetroDiagnostics.METRO_ERROR,
                "Found a Metro factory declaration in ${declaration.kotlinFqName} but with an unexpected origin ${it.origin}",
              )
            return null
          }
        }
        isMetroFactory
      }

    if (factoryCls == null) {
      if (isExternal) {
        // TODO maybe emit a warning if we do see one even if it's disabled?
        if (options.enableDaggerRuntimeInterop) {
          val targetConstructor =
            previouslyFoundConstructor
              ?: declaration.findInjectableConstructor(onlyUsePrimaryConstructor = false)
              ?: return null
          // Look up where dagger would generate one
          val daggerFactoryClassId = injectedClassId.generatedClass("_Factory")
          val daggerFactoryClass = pluginContext.referenceClass(daggerFactoryClassId)?.owner
          if (daggerFactoryClass != null) {
            val wrapper =
              ClassFactory.DaggerFactory(
                metroContext,
                daggerFactoryClass,
                targetConstructor.parameters(),
              )
            generatedFactories[injectedClassId] = Optional.of(wrapper)
            return wrapper
          }
        } else if (doNotErrorOnMissing) {
          // Store a null here because it's absent
          generatedFactories[injectedClassId] = Optional.empty()
          return null
        }
<<<<<<< HEAD
        diagnosticReporter
          .at(declaration)
          .report(
            MetroDiagnostics.METRO_ERROR,
            "Could not find generated factory for '${declaration.kotlinFqName}' in upstream module where it's defined. Run the Metro compiler over that module too.",
=======

        val noFactoryMessage =
          "Could not find generated factory for '${declaration.kotlinFqName}' in upstream module where it's defined. Run the Metro compiler over that module too, or Dagger if you're using its interop for Java files."
        if (declaration.fileOrNull == null) {
          // TODO move to diagnostic reporter in 2.2.20
          // https://youtrack.jetbrains.com/issue/KT-78280
          metroContext.messageCollector.report(
            CompilerMessageSeverity.ERROR,
            noFactoryMessage,
            declaration.locationOrNull(),
>>>>>>> 1321abbb
          )
        } else {
          diagnosticReporter.at(declaration).report(MetroIrErrors.METRO_ERROR, noFactoryMessage)
        }
        return null
      } else if (doNotErrorOnMissing) {
        // Store a null here because it's absent
        generatedFactories[injectedClassId] = Optional.empty()
        return null
      } else {
        error(
          "No expected factory class generated for '${declaration.kotlinFqName}'. Report this bug with a repro case at https://github.com/zacsweers/metro/issues/new"
        )
      }
    }

    // If it's from another module, we're done!
    // TODO this doesn't work as expected in KMP, where things compiled in common are seen as
    //  external but no factory is found?
    if (isExternal) {
      val parameters =
        factoryCls.requireSimpleFunction(Symbols.StringNames.MIRROR_FUNCTION).owner.parameters()
      val wrapper = ClassFactory.MetroFactory(factoryCls, parameters)
      generatedFactories[injectedClassId] = Optional.of(wrapper)
      return wrapper
    }

    val injectors = membersInjectorTransformer.getOrGenerateAllInjectorsFor(declaration)
    val memberInjectParameters = injectors.flatMap { it.requiredParametersByClass.values.flatten() }

    val targetConstructor =
      previouslyFoundConstructor
        ?: declaration.findInjectableConstructor(onlyUsePrimaryConstructor = false)!!
    val constructorParameters = targetConstructor.parameters()
    val allParameters =
      buildList {
          add(constructorParameters)
          addAll(memberInjectParameters)
        }
        .distinct()
    val allValueParameters = allParameters.flatMap { it.regularParameters }
    val nonAssistedParameters = allValueParameters.filterNot { it.isAssisted }

    val ctor = factoryCls.primaryConstructor!!

    val constructorParametersToFields = assignConstructorParamsToFields(ctor, factoryCls)

    // TODO This is ugly. Can we just source all the params directly from the FIR class now?
    val sourceParametersToFields: Map<Parameter, IrField> =
      constructorParametersToFields.entries.withIndex().associate { (index, pair) ->
        val (_, field) = pair
        val sourceParam = nonAssistedParameters[index]
        sourceParam to field
      }

    val newInstanceFunction =
      generateCreators(
        factoryCls,
        ctor.symbol,
        targetConstructor.symbol,
        constructorParameters,
        allParameters,
      )

    /*
    Normal provider - override + implement the Provider.value property

    // Simple
    override fun invoke(): Example = newInstance(valueProvider())

    // Generic
    override fun invoke(): Example<T> = newInstance(valueProvider())

    // Provider
    override fun invoke(): Example<T> = newInstance(valueProvider)

    // Lazy
    override fun invoke(): Example<T> = newInstance(DoubleCheck.lazy(valueProvider))

    // Provider<Lazy<T>>
    override fun invoke(): Example<T> = newInstance(ProviderOfLazy.create(valueProvider))
    */
    val invoke = factoryCls.requireSimpleFunction(Symbols.StringNames.INVOKE)

    implementFactoryInvokeOrGetBody(
      invoke.owner,
      factoryCls.thisReceiverOrFail,
      newInstanceFunction,
      constructorParameters,
      injectors,
      sourceParametersToFields,
    )

    possiblyImplementInvoke(declaration, constructorParameters)

    // Generate a metadata-visible function that matches the signature of the target constructor
    // This is used in downstream compilations to read the constructor's signature
    val mirrorFunction =
      generateMetadataVisibleMirrorFunction(
        factoryClass = factoryCls,
        target = targetConstructor,
        metroAnnotationsOf(targetConstructor),
      )

    factoryCls.dumpToMetroLog()

    val wrapper = ClassFactory.MetroFactory(factoryCls, mirrorFunction.parameters())
    generatedFactories[injectedClassId] = Optional.of(wrapper)
    return wrapper
  }

  private fun implementFactoryInvokeOrGetBody(
    invokeFunction: IrSimpleFunction,
    thisReceiver: IrValueParameter,
    newInstanceFunction: IrSimpleFunction,
    constructorParameters: Parameters,
    injectors: List<MembersInjectorTransformer.MemberInjectClass>,
    parametersToFields: Map<Parameter, IrField>,
  ) {
    if (invokeFunction.isFakeOverride) {
      invokeFunction.finalizeFakeOverride(thisReceiver)
    }
    invokeFunction.body =
      pluginContext.createIrBuilder(invokeFunction.symbol).irBlockBody {
        val constructorParameterNames =
          constructorParameters.regularParameters
            .filterNot { it.isAssisted }
            .associateBy { it.originalName }

        val functionParamsByName =
          invokeFunction.regularParameters.associate { it.name to irGet(it) }

        val args =
          constructorParameters.regularParameters.map { targetParam ->
            when (val parameterName = targetParam.originalName) {
              in constructorParameterNames -> {
                val constructorParam = constructorParameterNames.getValue(parameterName)
                val providerInstance =
                  irGetField(
                    irGet(invokeFunction.dispatchReceiverParameter!!),
                    parametersToFields.getValue(constructorParam),
                  )
                val contextKey = targetParam.contextualTypeKey
                typeAsProviderArgument(
                  contextKey = contextKey,
                  bindingCode = providerInstance,
                  isAssisted = false,
                  isGraphInstance = constructorParam.isGraphInstance,
                )
              }

              in functionParamsByName -> {
                functionParamsByName.getValue(targetParam.originalName)
              }

              else -> error("Unmatched top level injected function param: $targetParam")
            }
          }

        val typeArgs =
          if (newInstanceFunction.typeParameters.isNotEmpty()) {
            listOf(invokeFunction.returnType)
          } else {
            null
          }
        val newInstance =
          irInvoke(
            dispatchReceiver = dispatchReceiverFor(newInstanceFunction),
            callee = newInstanceFunction.symbol,
            typeArgs = typeArgs,
            args = args,
          )

        if (injectors.isNotEmpty()) {
          val instance = irTemporary(newInstance)
          for (injector in injectors) {
            val typeArgs = injector.ir.parentAsClass.typeParameters.map { it.defaultType }
            for ((function, parameters) in injector.declaredInjectFunctions) {
              // Record for IC
              trackFunctionCall(invokeFunction, function)
              +irInvoke(
                dispatchReceiver = irGetObject(function.parentAsClass.symbol),
                callee = function.symbol,
                typeArgs = typeArgs,
                args =
                  buildList {
                    add(irGet(instance))
                    addAll(
                      parametersAsProviderArguments(
                        parameters,
                        invokeFunction.dispatchReceiverParameter!!,
                        parametersToFields,
                      )
                    )
                  },
              )
            }
          }

          +irReturn(irGet(instance))
        } else {
          +irReturn(newInstance)
        }
      }
  }

  private fun possiblyImplementInvoke(declaration: IrClass, constructorParameters: Parameters) {
    val injectedFunctionClass =
      declaration.getAnnotation(Symbols.ClassIds.metroInjectedFunctionClass.asSingleFqName())
    if (injectedFunctionClass != null) {
      val callableName = injectedFunctionClass.getAnnotationStringValue()!!.asName()
      val callableId = CallableId(declaration.packageFqName!!, callableName)
      var targetCallable = pluginContext.referenceFunctions(callableId).single()

      // Assign fields
      val constructorParametersToFields =
        assignConstructorParamsToFields(constructorParameters, declaration)

      val invokeFunction =
        declaration.functions.first { it.origin == Origins.TopLevelInjectFunctionClassFunction }

      // If compose compiler has already run, the looked up function may be the _old_ function
      // and we need to update the reference to the newly transformed one
      val hasComposeCompilerRun =
        invokeFunction.regularParameters.lastOrNull()?.name?.asString() == "\$changed"
      if (hasComposeCompilerRun) {
        val originalParent = targetCallable.owner.file
        targetCallable =
          originalParent.declarations
            .filterIsInstance<IrSimpleFunction>()
            .first { it.callableId == callableId }
            .symbol
      }

      // TODO
      //  copy default values
      invokeFunction.apply {
        val functionReceiver = dispatchReceiverParameter!!
        body =
          pluginContext.createIrBuilder(symbol).run {
            val constructorParameterNames =
              constructorParameters.regularParameters.associateBy { it.originalName }

            val functionParamsByName =
              invokeFunction.regularParameters.associate { it.name to irGet(it) }

            val args =
              targetCallable.owner.parameters().regularParameters.map { targetParam ->
                when (val parameterName = targetParam.originalName) {
                  in constructorParameterNames -> {
                    val constructorParam = constructorParameterNames.getValue(parameterName)
                    val providerInstance =
                      irGetField(
                        irGet(functionReceiver),
                        constructorParametersToFields.getValue(constructorParam),
                      )
                    val contextKey = targetParam.contextualTypeKey
                    typeAsProviderArgument(
                      contextKey = contextKey,
                      bindingCode = providerInstance,
                      isAssisted = false,
                      isGraphInstance = constructorParam.isGraphInstance,
                    )
                  }

                  in functionParamsByName -> {
                    functionParamsByName.getValue(targetParam.originalName)
                  }

                  else -> error("Unmatched top level injected function param: $targetParam")
                }
              }

            val invokeExpression =
              irInvoke(
                callee = targetCallable,
                dispatchReceiver = null,
                extensionReceiver = null,
                typeHint = targetCallable.owner.returnType,
                // TODO type params
                args = args,
              )

            irExprBodySafe(symbol, invokeExpression)
          }
      }

      declaration.dumpToMetroLog()
    }
  }

  private fun generateCreators(
    factoryCls: IrClass,
    factoryConstructor: IrConstructorSymbol,
    targetConstructor: IrConstructorSymbol,
    constructorParameters: Parameters,
    allParameters: List<Parameters>,
  ): IrSimpleFunction {
    // If this is an object, we can generate directly into this object
    val isObject = factoryCls.kind == ClassKind.OBJECT
    val classToGenerateCreatorsIn =
      if (isObject) {
        factoryCls
      } else {
        factoryCls.companionObject()!!
      }

    // TODO
    //  Dagger will de-dupe these by type key to shrink the code. We could do the same but only for
    //  parameters that don't have default values. For those cases, we would need to keep them
    //  as-is. Something for another day.
    val mergedParameters =
      allParameters.reduce { current, next -> current.mergeValueParametersWithUntyped(next) }

    // Generate create()
    generateStaticCreateFunction(
      parentClass = classToGenerateCreatorsIn,
      targetClass = factoryCls,
      targetConstructor = factoryConstructor,
      parameters = mergedParameters,
      providerFunction = null,
    )

    val newInstanceFunction =
      generateStaticNewInstanceFunction(
        parentClass = classToGenerateCreatorsIn,
        sourceParameters = constructorParameters.regularParameters.map { it.ir },
      ) { function ->
        irCallConstructor(
            callee = targetConstructor,
            typeArguments = function.typeParameters.map { it.defaultType },
          )
          .apply {
            // The function may have a dispatch receiver so we need to offset
            val functionParameters = function.nonDispatchParameters
            val indexOffset = if (function.dispatchReceiverParameter == null) 0 else 1
            for (index in constructorParameters.allParameters.indices) {
              val parameter = functionParameters[index]
              arguments[parameter.indexInParameters - indexOffset] = irGet(parameter)
            }
          }
      }
    return newInstanceFunction
  }
}<|MERGE_RESOLUTION|>--- conflicted
+++ resolved
@@ -143,24 +143,11 @@
           generatedFactories[injectedClassId] = Optional.empty()
           return null
         }
-<<<<<<< HEAD
         diagnosticReporter
           .at(declaration)
           .report(
             MetroDiagnostics.METRO_ERROR,
             "Could not find generated factory for '${declaration.kotlinFqName}' in upstream module where it's defined. Run the Metro compiler over that module too.",
-=======
-
-        val noFactoryMessage =
-          "Could not find generated factory for '${declaration.kotlinFqName}' in upstream module where it's defined. Run the Metro compiler over that module too, or Dagger if you're using its interop for Java files."
-        if (declaration.fileOrNull == null) {
-          // TODO move to diagnostic reporter in 2.2.20
-          // https://youtrack.jetbrains.com/issue/KT-78280
-          metroContext.messageCollector.report(
-            CompilerMessageSeverity.ERROR,
-            noFactoryMessage,
-            declaration.locationOrNull(),
->>>>>>> 1321abbb
           )
         } else {
           diagnosticReporter.at(declaration).report(MetroIrErrors.METRO_ERROR, noFactoryMessage)
