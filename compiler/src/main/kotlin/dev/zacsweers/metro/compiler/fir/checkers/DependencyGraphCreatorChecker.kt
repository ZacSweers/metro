--- conflicted
+++ resolved
@@ -61,14 +61,8 @@
     }
 
     declaration.validateApiDeclaration(
-<<<<<<< HEAD
-      context,
-      reporter,
       "${annotationClassId.relativeClassName.asString()} declarations",
       checkConstructor = true,
-=======
-      "${annotationClassId.relativeClassName.asString()} declarations"
->>>>>>> cc699a89
     ) {
       return
     }
