--- conflicted
+++ resolved
@@ -2,15 +2,11 @@
 // SPDX-License-Identifier: Apache-2.0
 package dev.zacsweers.metro.compiler.fir.checkers
 
-<<<<<<< HEAD
 import dev.zacsweers.metro.compiler.Symbols
+import dev.zacsweers.metro.compiler.fir.FirMetroErrors
 import dev.zacsweers.metro.compiler.fir.FirTypeKey
 import dev.zacsweers.metro.compiler.fir.MetroDiagnostics
 import dev.zacsweers.metro.compiler.fir.MetroFirAnnotation
-=======
-import dev.zacsweers.metro.compiler.fir.FirMetroErrors
-import dev.zacsweers.metro.compiler.fir.FirTypeKey
->>>>>>> 1321abbb
 import dev.zacsweers.metro.compiler.fir.allScopeClassIds
 import dev.zacsweers.metro.compiler.fir.annotationsIn
 import dev.zacsweers.metro.compiler.fir.classIds
@@ -61,13 +57,8 @@
       if (declaration.classKind != ClassKind.INTERFACE) {
         reporter.reportOn(
           declaration.source,
-<<<<<<< HEAD
-          MetroDiagnostics.GRAPH_CREATORS_ERROR,
-          "${annotationClassId.relativeClassName.asString()} declarations can only be interfaces.",
-=======
-          FirMetroErrors.GRAPH_CREATORS_ERROR,
+          MetroDiagnostics.GRAPH_CREATORS_ERROR,
           "Contributed @${annotationClassId.relativeClassName.asString()} declarations can only be interfaces.",
->>>>>>> 1321abbb
         )
         return
       }
@@ -99,13 +90,8 @@
       if (targetGraphAnnotation == null) {
         reporter.reportOn(
           createFunction.resolvedReturnTypeRef.source ?: declaration.source,
-<<<<<<< HEAD
-          MetroDiagnostics.GRAPH_CREATORS_ERROR,
-          "${annotationClassId.relativeClassName.asString()} abstract function '${createFunction.name}' must return a dependency graph but found ${it.classId.asSingleFqName()}.",
-=======
-          FirMetroErrors.GRAPH_CREATORS_ERROR,
+          MetroDiagnostics.GRAPH_CREATORS_ERROR,
           "@${annotationClassId.relativeClassName.asString()} abstract function '${createFunction.name}' must return a dependency graph but found ${it.classId.asSingleFqName()}.",
->>>>>>> 1321abbb
         )
         return
       }
@@ -117,13 +103,8 @@
         ) {
           reporter.reportOn(
             targetGraphAnnotation.source ?: declaration.source,
-<<<<<<< HEAD
             MetroDiagnostics.GRAPH_CREATORS_ERROR,
-            "${annotationClassId.relativeClassName.asString()} abstract function '${createFunction.name}' must return a contributed graph extension but found ${it.classId.asSingleFqName()}.",
-=======
-            FirMetroErrors.GRAPH_CREATORS_ERROR,
             "@${annotationClassId.relativeClassName.asString()} abstract function '${createFunction.name}' must return a graph extension but found ${it.classId.asSingleFqName()}.",
->>>>>>> 1321abbb
           )
           return
         }
@@ -131,13 +112,8 @@
         if (it.classId != declaration.getContainingClassSymbol()?.classId) {
           reporter.reportOn(
             targetGraphAnnotation.source ?: declaration.source,
-<<<<<<< HEAD
             MetroDiagnostics.GRAPH_CREATORS_ERROR,
-            "${annotationClassId.relativeClassName.asString()} declarations must be nested within the contributed graph they create but was ${declaration.getContainingClassSymbol()?.classId?.asSingleFqName() ?: "top-level"}.",
-=======
-            FirMetroErrors.GRAPH_CREATORS_ERROR,
             "@${annotationClassId.relativeClassName.asString()} declarations must be nested within the contributed graph they create but was ${declaration.getContainingClassSymbol()?.classId?.asSingleFqName() ?: "top-level"}.",
->>>>>>> 1321abbb
           )
           return
         }
@@ -203,13 +179,8 @@
       val reportAnnotationCountError = {
         reporter.reportOn(
           param.source,
-<<<<<<< HEAD
-          MetroDiagnostics.GRAPH_CREATORS_ERROR,
-          "${annotationClassId.relativeClassName.asString()} abstract function parameters must be annotated with exactly one @Includes, @Provides, or @Extends.",
-=======
-          FirMetroErrors.GRAPH_CREATORS_ERROR,
+          MetroDiagnostics.GRAPH_CREATORS_ERROR,
           "${annotationClassId.relativeClassName.asString()} abstract function parameters must be annotated with exactly one @Includes or @Provides.",
->>>>>>> 1321abbb
         )
       }
       if (isIncludes && isProvides) {
@@ -242,117 +213,6 @@
         isProvides -> {
           // TODO anything?
         }
-<<<<<<< HEAD
-        isExtends -> {
-          val dependencyGraphAnno =
-            type.resolvedCompilerAnnotationsWithClassIds
-              .annotationsIn(session, classIds.dependencyGraphAnnotations)
-              .firstOrNull()
-          when {
-            dependencyGraphAnno == null -> {
-              reporter.reportOn(
-                param.source,
-                MetroDiagnostics.GRAPH_CREATORS_ERROR,
-                "@Extends types must be annotated with @DependencyGraph.",
-              )
-            }
-
-            dependencyGraphAnno.getBooleanArgument(Symbols.Names.isExtendable, session) != true -> {
-              reporter.reportOn(
-                param.source,
-                MetroDiagnostics.GRAPH_CREATORS_ERROR,
-                "@Extends graphs must be extendable (set DependencyGraph.isExtendable to true).",
-              )
-            }
-
-            targetGraphScopes.isNotEmpty() -> {
-              val parentScopes = dependencyGraphAnno.allScopeClassIds()
-              val overlaps = parentScopes.intersect(targetGraphScopes)
-              if (overlaps.isNotEmpty()) {
-                reporter.reportOn(
-                  param.source,
-                  MetroDiagnostics.GRAPH_CREATORS_ERROR,
-                  buildString {
-                    appendLine(
-                      "Graph extensions (@Extends) may not have overlapping aggregation scopes with its parent graph but the following scopes overlap:"
-                    )
-                    for (overlap in overlaps) {
-                      append("- ")
-                      appendLine(overlap.asSingleFqName().asString())
-                    }
-                  },
-                )
-              }
-              for (parentScope in parentScopes) {
-                val parentClassId = type.classId
-                seenParentScopesToParent.put(parentScope, parentClassId)?.let { previous ->
-                  reporter.reportOn(
-                    param.source,
-                    MetroDiagnostics.GRAPH_CREATORS_ERROR,
-                    buildString {
-                      appendLine(
-                        "Graph extensions (@Extends) may not have multiple parents with the same aggregation scopes:"
-                      )
-                      append("Scope: ")
-                      appendLine(parentScope.asSingleFqName())
-                      append("Parent 1: ")
-                      appendLine(previous.asSingleFqName())
-                      append("Parent 2: ")
-                      appendLine(parentClassId.asSingleFqName())
-                    },
-                  )
-                  return
-                }
-              }
-            }
-
-            targetGraphScopeAnnotations.isNotEmpty() -> {
-              val parentScopeAnnotations =
-                type.resolvedCompilerAnnotationsWithClassIds.scopeAnnotations(session).toSet()
-              val overlaps = parentScopeAnnotations.intersect(targetGraphScopeAnnotations)
-              if (overlaps.isNotEmpty()) {
-                reporter.reportOn(
-                  param.source,
-                  MetroDiagnostics.GRAPH_CREATORS_ERROR,
-                  buildString {
-                    appendLine(
-                      "Graph extensions (@Extends) may not have overlapping scope annotations with its parent graph but the following annotations overlap:"
-                    )
-                    for (overlap in overlaps) {
-                      append("- ")
-                      appendLine(overlap.simpleString())
-                    }
-                  },
-                )
-                return
-              }
-
-              for (parentScope in parentScopeAnnotations) {
-                val parentClassId = type.classId
-                seenParentScopeAnnotationsToParent.put(parentScope, parentClassId)?.let { previous
-                  ->
-                  reporter.reportOn(
-                    param.source,
-                    MetroDiagnostics.GRAPH_CREATORS_ERROR,
-                    buildString {
-                      appendLine(
-                        "Graph extensions (@Extends) may not have multiple parents with the same aggregation scopes:"
-                      )
-                      append("Scope: ")
-                      appendLine(parentScope.simpleString())
-                      append("Parent 1: ")
-                      appendLine(previous.asSingleFqName())
-                      append("Parent 2: ")
-                      appendLine(parentClassId.asSingleFqName())
-                    },
-                  )
-                }
-              }
-            }
-          }
-        }
-=======
->>>>>>> 1321abbb
         else -> {
           reportAnnotationCountError()
         }
