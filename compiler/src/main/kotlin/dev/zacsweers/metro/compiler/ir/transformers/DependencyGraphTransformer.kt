// Copyright (C) 2024 Zac Sweers
// SPDX-License-Identifier: Apache-2.0
package dev.zacsweers.metro.compiler.ir.transformers

import dev.zacsweers.metro.compiler.ExitProcessingException
import dev.zacsweers.metro.compiler.METRO_VERSION
import dev.zacsweers.metro.compiler.MetroAnnotations
import dev.zacsweers.metro.compiler.MetroLogger
import dev.zacsweers.metro.compiler.Origins
import dev.zacsweers.metro.compiler.PLUGIN_ID
import dev.zacsweers.metro.compiler.Symbols
import dev.zacsweers.metro.compiler.WrappedType
import dev.zacsweers.metro.compiler.asName
import dev.zacsweers.metro.compiler.decapitalizeUS
import dev.zacsweers.metro.compiler.exitProcessing
import dev.zacsweers.metro.compiler.expectAs
import dev.zacsweers.metro.compiler.expectAsOrNull
import dev.zacsweers.metro.compiler.ir.Binding
import dev.zacsweers.metro.compiler.ir.BindingGraph
import dev.zacsweers.metro.compiler.ir.BindingStack
import dev.zacsweers.metro.compiler.ir.ContextualTypeKey
import dev.zacsweers.metro.compiler.ir.DependencyGraphNode
import dev.zacsweers.metro.compiler.ir.IrAnnotation
import dev.zacsweers.metro.compiler.ir.IrContributedGraphGenerator
import dev.zacsweers.metro.compiler.ir.IrContributionData
import dev.zacsweers.metro.compiler.ir.IrMetroContext
import dev.zacsweers.metro.compiler.ir.MetroSimpleFunction
import dev.zacsweers.metro.compiler.ir.TypeKey
import dev.zacsweers.metro.compiler.ir.allCallableMembers
import dev.zacsweers.metro.compiler.ir.annotationsIn
import dev.zacsweers.metro.compiler.ir.appendBindingStack
import dev.zacsweers.metro.compiler.ir.asContextualTypeKey
import dev.zacsweers.metro.compiler.ir.buildBlockBody
import dev.zacsweers.metro.compiler.ir.createIrBuilder
import dev.zacsweers.metro.compiler.ir.doubleCheck
import dev.zacsweers.metro.compiler.ir.finalizeFakeOverride
import dev.zacsweers.metro.compiler.ir.getAllSuperTypes
import dev.zacsweers.metro.compiler.ir.getConstBooleanArgumentOrNull
import dev.zacsweers.metro.compiler.ir.getSingleConstBooleanArgumentOrNull
import dev.zacsweers.metro.compiler.ir.irExprBodySafe
import dev.zacsweers.metro.compiler.ir.irInvoke
import dev.zacsweers.metro.compiler.ir.irLambda
import dev.zacsweers.metro.compiler.ir.isAnnotatedWithAny
import dev.zacsweers.metro.compiler.ir.isExternalParent
import dev.zacsweers.metro.compiler.ir.location
import dev.zacsweers.metro.compiler.ir.locationOrNull
import dev.zacsweers.metro.compiler.ir.metroAnnotationsOf
import dev.zacsweers.metro.compiler.ir.metroFunctionOf
import dev.zacsweers.metro.compiler.ir.metroGraph
import dev.zacsweers.metro.compiler.ir.overriddenSymbolsSequence
import dev.zacsweers.metro.compiler.ir.parameters.ConstructorParameter
import dev.zacsweers.metro.compiler.ir.parameters.Parameter
import dev.zacsweers.metro.compiler.ir.parameters.Parameters
import dev.zacsweers.metro.compiler.ir.parameters.parameters
import dev.zacsweers.metro.compiler.ir.parameters.wrapInProvider
import dev.zacsweers.metro.compiler.ir.rawType
import dev.zacsweers.metro.compiler.ir.rawTypeOrNull
import dev.zacsweers.metro.compiler.ir.requireNestedClass
import dev.zacsweers.metro.compiler.ir.requireSimpleFunction
import dev.zacsweers.metro.compiler.ir.singleAbstractFunction
import dev.zacsweers.metro.compiler.ir.stubExpression
import dev.zacsweers.metro.compiler.ir.stubExpressionBody
import dev.zacsweers.metro.compiler.ir.thisReceiverOrFail
import dev.zacsweers.metro.compiler.ir.timedComputation
import dev.zacsweers.metro.compiler.ir.trackFunctionCall
import dev.zacsweers.metro.compiler.ir.typeAsProviderArgument
import dev.zacsweers.metro.compiler.ir.withEntry
import dev.zacsweers.metro.compiler.ir.writeDiagnostic
import dev.zacsweers.metro.compiler.letIf
import dev.zacsweers.metro.compiler.mapToSet
import dev.zacsweers.metro.compiler.memoized
import dev.zacsweers.metro.compiler.proto.BindsCallableId
import dev.zacsweers.metro.compiler.proto.DependencyGraphProto
import dev.zacsweers.metro.compiler.proto.MetroMetadata
import dev.zacsweers.metro.compiler.unsafeLazy
import org.jetbrains.kotlin.backend.common.lower.irThrow
import org.jetbrains.kotlin.backend.jvm.codegen.AnnotationCodegen.Companion.annotationClass
import org.jetbrains.kotlin.descriptors.DescriptorVisibilities
import org.jetbrains.kotlin.ir.IrStatement
import org.jetbrains.kotlin.ir.builders.IrBuilderWithScope
import org.jetbrains.kotlin.ir.builders.declarations.addField
import org.jetbrains.kotlin.ir.builders.declarations.addFunction
import org.jetbrains.kotlin.ir.builders.irBlockBody
import org.jetbrains.kotlin.ir.builders.irCall
import org.jetbrains.kotlin.ir.builders.irCallConstructor
import org.jetbrains.kotlin.ir.builders.irConcat
import org.jetbrains.kotlin.ir.builders.irExprBody
import org.jetbrains.kotlin.ir.builders.irGet
import org.jetbrains.kotlin.ir.builders.irGetField
import org.jetbrains.kotlin.ir.builders.irGetObject
import org.jetbrains.kotlin.ir.builders.irIfThen
import org.jetbrains.kotlin.ir.builders.irInt
import org.jetbrains.kotlin.ir.builders.irNotIs
import org.jetbrains.kotlin.ir.builders.irReturn
import org.jetbrains.kotlin.ir.builders.irString
import org.jetbrains.kotlin.ir.builders.parent
import org.jetbrains.kotlin.ir.declarations.IrClass
import org.jetbrains.kotlin.ir.declarations.IrDeclarationWithName
import org.jetbrains.kotlin.ir.declarations.IrField
import org.jetbrains.kotlin.ir.declarations.IrFunction
import org.jetbrains.kotlin.ir.declarations.IrModuleFragment
import org.jetbrains.kotlin.ir.declarations.IrOverridableDeclaration
import org.jetbrains.kotlin.ir.declarations.IrProperty
import org.jetbrains.kotlin.ir.declarations.IrSimpleFunction
import org.jetbrains.kotlin.ir.declarations.IrValueParameter
import org.jetbrains.kotlin.ir.expressions.IrCall
import org.jetbrains.kotlin.ir.expressions.IrConstructorCall
import org.jetbrains.kotlin.ir.expressions.IrExpression
import org.jetbrains.kotlin.ir.expressions.IrVararg
import org.jetbrains.kotlin.ir.expressions.addArgument
import org.jetbrains.kotlin.ir.symbols.IrSimpleFunctionSymbol
import org.jetbrains.kotlin.ir.types.IrSimpleType
import org.jetbrains.kotlin.ir.types.IrType
import org.jetbrains.kotlin.ir.types.classOrFail
import org.jetbrains.kotlin.ir.types.defaultType
import org.jetbrains.kotlin.ir.types.isUnit
import org.jetbrains.kotlin.ir.types.removeAnnotations
import org.jetbrains.kotlin.ir.types.typeOrFail
import org.jetbrains.kotlin.ir.types.typeWith
import org.jetbrains.kotlin.ir.util.DeepCopyIrTreeWithSymbols
import org.jetbrains.kotlin.ir.util.SymbolRemapper
import org.jetbrains.kotlin.ir.util.callableId
import org.jetbrains.kotlin.ir.util.classId
import org.jetbrains.kotlin.ir.util.classIdOrFail
import org.jetbrains.kotlin.ir.util.companionObject
import org.jetbrains.kotlin.ir.util.defaultType
import org.jetbrains.kotlin.ir.util.dumpKotlinLike
import org.jetbrains.kotlin.ir.util.functions
import org.jetbrains.kotlin.ir.util.getValueArgument
import org.jetbrains.kotlin.ir.util.isFakeOverriddenFromAny
import org.jetbrains.kotlin.ir.util.isFakeOverride
import org.jetbrains.kotlin.ir.util.isFromJava
import org.jetbrains.kotlin.ir.util.isInterface
import org.jetbrains.kotlin.ir.util.isObject
import org.jetbrains.kotlin.ir.util.isStatic
import org.jetbrains.kotlin.ir.util.kotlinFqName
import org.jetbrains.kotlin.ir.util.nestedClasses
import org.jetbrains.kotlin.ir.util.parentAsClass
import org.jetbrains.kotlin.ir.util.parentClassOrNull
import org.jetbrains.kotlin.ir.util.primaryConstructor
import org.jetbrains.kotlin.ir.util.propertyIfAccessor
import org.jetbrains.kotlin.ir.util.simpleFunctions
import org.jetbrains.kotlin.ir.util.statements
import org.jetbrains.kotlin.ir.visitors.IrElementTransformerVoid
import org.jetbrains.kotlin.name.CallableId
import org.jetbrains.kotlin.name.ClassId
import org.jetbrains.kotlin.name.Name
import org.jetbrains.kotlin.platform.isWasm
import org.jetbrains.kotlin.platform.konan.isNative

internal class DependencyGraphTransformer(
  context: IrMetroContext,
  moduleFragment: IrModuleFragment,
  private val contributionData: IrContributionData,
) : IrElementTransformerVoid(), IrMetroContext by context {

  private val membersInjectorTransformer = MembersInjectorTransformer(context)
  private val injectConstructorTransformer =
    InjectConstructorTransformer(context, membersInjectorTransformer)
  private val assistedFactoryTransformer =
    AssistedFactoryTransformer(context, injectConstructorTransformer)
  private val providesTransformer = ProvidesTransformer(context)
  private val contributionHintIrTransformer by unsafeLazy {
    ContributionHintIrTransformer(context, moduleFragment)
  }

  // Keyed by the source declaration
  private val dependencyGraphNodesByClass = mutableMapOf<ClassId, DependencyGraphNode>()

  // Keyed by the source declaration
  private val metroDependencyGraphsByClass = mutableMapOf<ClassId, IrClass>()

  override fun visitCall(expression: IrCall): IrExpression {
    return CreateGraphTransformer.visitCall(expression, metroContext)
      ?: AsContributionTransformer.visitCall(expression, metroContext)
      ?: super.visitCall(expression)
  }

  override fun visitClass(declaration: IrClass): IrStatement {
    log("Reading ${declaration.kotlinFqName}")

    // TODO need to better divvy these
    // TODO can we eagerly check for known metro types and skip?
    // Native/WASM compilation hint gen can't be done until
    // https://youtrack.jetbrains.com/issue/KT-75865
    val generateHints =
      options.generateHintProperties &&
        !pluginContext.platform.isNative() &&
        !pluginContext.platform.isWasm()
    if (generateHints) {
      contributionHintIrTransformer.visitClass(declaration)
    }
    membersInjectorTransformer.visitClass(declaration)
    injectConstructorTransformer.visitClass(declaration)
    assistedFactoryTransformer.visitClass(declaration)
    providesTransformer.visitClass(declaration)

    val dependencyGraphAnno =
      declaration.annotationsIn(symbols.dependencyGraphAnnotations).singleOrNull()
    if (dependencyGraphAnno == null) return super.visitClass(declaration)

    val metroGraph =
      if (declaration.origin === Origins.ContributedGraph) {
        // If it's a contributed graph, there is no inner generated graph
        declaration
      } else {
        declaration.nestedClasses.singleOrNull { it.name == Symbols.Names.metroGraph }
          ?: error("Expected generated dependency graph for ${declaration.classIdOrFail}")
      }

    try {
      getOrBuildDependencyGraph(declaration, dependencyGraphAnno, metroGraph)
    } catch (_: ExitProcessingException) {
      // End processing, don't fail up because this would've been warned before
    }

    // TODO dump option to detect unused

    return super.visitClass(declaration)
  }

  private fun getOrComputeDependencyGraphNode(
    graphDeclaration: IrClass,
    bindingStack: BindingStack,
    metroGraph: IrClass? = null,
    dependencyGraphAnno: IrConstructorCall? = null,
  ): DependencyGraphNode {
    val graphClassId = graphDeclaration.classIdOrFail
    dependencyGraphNodesByClass[graphClassId]?.let {
      return it
    }

    val dependencyGraphAnno =
      dependencyGraphAnno
        ?: graphDeclaration.annotationsIn(symbols.dependencyGraphAnnotations).singleOrNull()
    val isGraph = dependencyGraphAnno != null
    val supertypes =
      graphDeclaration.getAllSuperTypes(pluginContext, excludeSelf = false).memoized()

    val accessors = mutableListOf<Pair<MetroSimpleFunction, ContextualTypeKey>>()
    val bindsFunctions = mutableListOf<Pair<MetroSimpleFunction, ContextualTypeKey>>()
    val scopes = mutableSetOf<IrAnnotation>()
    val providerFactories = mutableListOf<Pair<TypeKey, ProviderFactory>>()
    val extendedGraphNodes = mutableMapOf<TypeKey, DependencyGraphNode>()
    val contributedGraphs = mutableMapOf<TypeKey, MetroSimpleFunction>()

    val isExtendable =
      dependencyGraphAnno?.getConstBooleanArgumentOrNull(Symbols.Names.isExtendable) == true

    if (graphDeclaration.isExternalParent || !isGraph) {
      val accessorsToCheck =
        if (isGraph) {
          // It's just an external graph, just read the declared types from it
          graphDeclaration
<<<<<<< HEAD
            .requireNestedClass(Symbols.Names.MetroGraph)
=======
            .metroGraph // Doesn't cover contributed graphs but they're not visible anyway
>>>>>>> 07e42f11
            .allCallableMembers(
              metroContext,
              excludeInheritedMembers = false,
              excludeCompanionObjectMembers = true,
            )
        } else {
          supertypes.asSequence().flatMap {
            it
              .rawType()
              .allCallableMembers(
                metroContext,
                excludeInheritedMembers = true,
                excludeCompanionObjectMembers = true,
              )
          }
        }

      accessors +=
        accessorsToCheck
          .filterNot {
            it.ir.valueParameters.isNotEmpty() ||
              it.annotations.isBinds ||
              it.annotations.isProvides ||
              it.annotations.isMultibinds
          }
          .map { it to ContextualTypeKey.from(metroContext, it.ir, it.annotations) }

      // Read metadata if this is an extendable graph
      val includedGraphNodes = mutableMapOf<TypeKey, DependencyGraphNode>()
      var graphProto: DependencyGraphProto? = null
      if (isExtendable) {
        val serialized =
          pluginContext.metadataDeclarationRegistrar.getCustomMetadataExtension(
            graphDeclaration.requireNestedClass(Symbols.Names.MetroGraph),
            PLUGIN_ID,
          )
        if (serialized == null) {
          reportError(
            "Missing metadata for extendable graph ${graphDeclaration.kotlinFqName}. Was this compiled by the Metro compiler?",
            graphDeclaration.location(),
          )
          exitProcessing()
        }

        val metadata = MetroMetadata.ADAPTER.decode(serialized)
        graphProto = metadata.dependency_graph
        if (graphProto == null) {
          reportError(
            "Missing graph data for extendable graph ${graphDeclaration.kotlinFqName}. Was this compiled by the Metro compiler?",
            graphDeclaration.location(),
          )
          exitProcessing()
        }

        // Add any provider factories
        providerFactories +=
          graphProto.provider_factory_classes
            .map { classId ->
              val clazz = pluginContext.referenceClass(ClassId.fromString(classId))!!.owner
              providesTransformer.externalProviderFactoryFor(clazz)
            }
            .map { it.typeKey to it }

        // Add any binds functions
        bindsFunctions.addAll(
          graphProto.binds_callable_ids.map { bindsCallableId ->
            val classId = ClassId.fromString(bindsCallableId.class_id)
            val callableId = CallableId(classId, bindsCallableId.callable_name.asName())

            val function =
              if (bindsCallableId.is_property) {
                pluginContext.referenceProperties(callableId).singleOrNull()?.owner?.getter
              } else {
                pluginContext.referenceFunctions(callableId).singleOrNull()?.owner
              }

            if (function == null) {
              val message = buildString {
                appendLine("No function found for $callableId")
                callableId.classId?.let {
                  pluginContext.referenceClass(it)?.let {
                    appendLine("Class dump")
                    appendLine(it.owner.dumpKotlinLike())
                  }
                } ?: run { appendLine("No class found for $callableId") }
              }
              error(message)
            }

            val metroFunction = metroFunctionOf(function)
            metroFunction to ContextualTypeKey.from(this, function, metroFunction.annotations)
          }
        )

        // Read scopes from annotations
        // We copy scope annotations from parents onto this graph if it's extendable so we only need
        // to copy once
        scopes.addAll(graphDeclaration.scopeAnnotations())

        includedGraphNodes.putAll(
          // TODO dedupe logic with below
          graphProto.included_classes.associate { graphClassId ->
            val clazz =
              pluginContext.referenceClass(ClassId.fromString(graphClassId))
                ?: error("Could not find graph class $graphClassId.")
            val typeKey = TypeKey(clazz.defaultType)
            val node = getOrComputeDependencyGraphNode(clazz.owner, bindingStack)
            typeKey to node
          }
        )

        extendedGraphNodes.putAll(
          graphProto.parent_graph_classes.associate { graphClassId ->
            val clazz =
              pluginContext.referenceClass(ClassId.fromString(graphClassId))
                ?: error("Could not find graph class $graphClassId.")
            val typeKey = TypeKey(clazz.defaultType)
            val node = getOrComputeDependencyGraphNode(clazz.owner, bindingStack)
            typeKey to node
          }
        )
      }

      // TODO split DependencyGraphNode into sealed interface with external/internal variants?
      val dependentNode =
        DependencyGraphNode(
          sourceGraph = graphDeclaration,
          isExtendable = isExtendable,
          includedGraphNodes = includedGraphNodes,
          scopes = scopes,
          providerFactories = providerFactories,
          accessors = accessors,
          bindsFunctions = bindsFunctions,
          isExternal = true,
          proto = graphProto,
          extendedGraphNodes = extendedGraphNodes,
          // Following aren't necessary to see in external graphs
          contributedGraphs = contributedGraphs,
          injectors = emptyList(),
          creator = null,
        )

      dependencyGraphNodesByClass[graphClassId] = dependentNode

      return dependentNode
    }

<<<<<<< HEAD
    val nonNullMetroGraph =
      metroGraph ?: graphDeclaration.requireNestedClass(Symbols.Names.MetroGraph)
=======
    val nonNullMetroGraph = metroGraph ?: graphDeclaration.metroGraph
>>>>>>> 07e42f11
    val graphTypeKey = TypeKey(graphDeclaration.typeWith())
    val graphContextKey = ContextualTypeKey.create(graphTypeKey)

    val injectors = mutableListOf<Pair<MetroSimpleFunction, TypeKey>>()

    for (declaration in nonNullMetroGraph.declarations) {
      if (!declaration.isFakeOverride) continue
      if (declaration is IrFunction && declaration.isFakeOverriddenFromAny()) continue
      val annotations = metroAnnotationsOf(declaration)
      if (annotations.isProvides) continue
      when (declaration) {
        is IrSimpleFunction -> {
          // Could be an injector, accessor, or contributed graph
          var isContributedGraph = false

          // If the overridden symbol has a default getter/value then skip
          var hasDefaultImplementation = false
          for (overridden in declaration.overriddenSymbolsSequence()) {
            if (overridden.owner.body != null) {
              hasDefaultImplementation = true
              break
            } else if (
              overridden.owner.parentClassOrNull?.isAnnotatedWithAny(
                symbols.classIds.contributesGraphExtensionFactoryAnnotations
              ) == true
            ) {
              isContributedGraph = true
              break
            }
          }
          if (hasDefaultImplementation) continue

          val isInjector =
            !isContributedGraph &&
              declaration.valueParameters.size == 1 &&
              !annotations.isBinds &&
              declaration.returnType.isUnit()
          if (isContributedGraph) {
            val metroFunction = metroFunctionOf(declaration, annotations)
            val contextKey = ContextualTypeKey.from(this, declaration, metroFunction.annotations)
            contributedGraphs[contextKey.typeKey] = metroFunction
          } else if (isInjector) {
            // It's an injector
            val metroFunction = metroFunctionOf(declaration, annotations)
            // key is the injected type wrapped in MembersInjector
            val typeKey =
              TypeKey(symbols.metroMembersInjector.typeWith(declaration.valueParameters[0].type))
            injectors += (metroFunction to typeKey)
          } else {
            // Accessor or binds
            val metroFunction = metroFunctionOf(declaration, annotations)
            val contextKey = ContextualTypeKey.from(this, declaration, metroFunction.annotations)
            val collection =
              if (metroFunction.annotations.isBinds) {
                bindsFunctions
              } else {
                accessors
              }
            collection += (metroFunction to contextKey)
          }
        }

        is IrProperty -> {
          // Can only be an accessor, binds, or contributed graph
          var isContributedGraph = false

          // If the overridden symbol has a default getter/value then skip
          var hasDefaultImplementation = false
          for (overridden in declaration.overriddenSymbolsSequence()) {
            if (overridden.owner.getter?.body != null) {
              hasDefaultImplementation = true
              break
            } else if (
              overridden.owner.parentClassOrNull?.isAnnotatedWithAny(
                symbols.classIds.contributesGraphExtensionFactoryAnnotations
              ) == true
            ) {
              isContributedGraph = true
              break
            }
          }
          if (hasDefaultImplementation) continue

          val getter = declaration.getter!!
          val metroFunction = metroFunctionOf(getter, annotations)
          val contextKey = ContextualTypeKey.from(this, getter, metroFunction.annotations)
          if (isContributedGraph) {
            contributedGraphs[contextKey.typeKey] = metroFunction
          } else {
            val collection =
              if (metroFunction.annotations.isBinds) {
                bindsFunctions
              } else {
                accessors
              }
            collection += (metroFunction to contextKey)
          }
        }
      }
    }

    scopes += buildSet {
      val scope =
        dependencyGraphAnno.getValueArgument(Symbols.Names.scope)?.let { scopeArg ->
          pluginContext.createIrBuilder(graphDeclaration.symbol).run {
            irCall(symbols.metroSingleInConstructor).apply { putValueArgument(0, scopeArg) }
          }
        }

      if (scope != null) {
        add(IrAnnotation(scope))
        dependencyGraphAnno
          .getValueArgument(Symbols.Names.additionalScopes)
          ?.expectAs<IrVararg>()
          ?.elements
          ?.forEach { scopeArg ->
            val scopeClassExpression = scopeArg.expectAs<IrExpression>()
            val newAnno =
              pluginContext.createIrBuilder(graphDeclaration.symbol).run {
                irCall(symbols.metroSingleInConstructor).apply {
                  putValueArgument(0, scopeClassExpression)
                }
              }
            add(IrAnnotation(newAnno))
          }
      }
    }

    val scopesOnType = graphDeclaration.scopeAnnotations()
    scopes += scopesOnType
    for ((i, type) in supertypes.withIndex()) {
      val clazz = type.classOrFail.owner

      if (i != 0) {
        // We don't need to do a double lookup
        scopes += clazz.scopeAnnotations()
      }

      providerFactories += providesTransformer.factoryClassesFor(clazz)
    }

    if (isExtendable) {
      // Copy inherited scopes onto this graph for faster lookups downstream
      // Note this is only for scopes inherited from supertypes, not from extended parent graphs
      val inheritedScopes = (scopes - scopesOnType).map { it.ir }
      if (graphDeclaration.origin === Origins.ContributedGraph) {
        // If it's a contributed graph, just add it directly as these are not visible to metadata
        // anyway
        graphDeclaration.annotations += inheritedScopes
      } else {
        pluginContext.metadataDeclarationRegistrar.addMetadataVisibleAnnotationsToElement(
          graphDeclaration,
          inheritedScopes,
        )
      }
    }

    val creator =
      if (graphDeclaration.origin === Origins.ContributedGraph) {
        val ctor = graphDeclaration.primaryConstructor!!
        val ctorParams = ctor.parameters(metroContext)
        DependencyGraphNode.Creator.Constructor(graphDeclaration.primaryConstructor!!, ctorParams)
      } else {
        // TODO since we already check this in FIR can we leave a more specific breadcrumb somewhere
        graphDeclaration.nestedClasses
          .singleOrNull { klass ->
            klass.isAnnotatedWithAny(symbols.dependencyGraphFactoryAnnotations)
          }
          ?.let { factory ->
            // Validated in FIR so we can assume we'll find just one here
            val createFunction = factory.singleAbstractFunction(this)
            DependencyGraphNode.Creator.Factory(
              factory,
              createFunction,
              createFunction.parameters(this),
            )
          }
      }

    try {
      checkGraphSelfCycle(graphDeclaration, graphTypeKey, bindingStack)
    } catch (e: ExitProcessingException) {
      implementCreatorFunctions(graphDeclaration, creator, nonNullMetroGraph)
      throw e
    }

    val includedGraphNodes = mutableMapOf<TypeKey, DependencyGraphNode>()
    creator
      ?.parameters
      ?.valueParameters
      .orEmpty()
      .filter { it.isIncludes || it.isExtends }
      .forEach {
        val type = it.typeKey.type.rawType()
        val node =
          bindingStack.withEntry(
            BindingStack.Entry.requestedAt(graphContextKey, creator!!.function)
          ) {
            getOrComputeDependencyGraphNode(type, bindingStack)
          }
        if (it.isExtends) {
          extendedGraphNodes[it.typeKey] = node
        } else {
          // it.isIncludes
          includedGraphNodes[it.typeKey] = node
        }
      }

    val dependencyGraphNode =
      DependencyGraphNode(
        sourceGraph = graphDeclaration,
        isExtendable = isExtendable,
        includedGraphNodes = includedGraphNodes,
        contributedGraphs = contributedGraphs,
        scopes = scopes,
        bindsFunctions = bindsFunctions,
        providerFactories = providerFactories,
        accessors = accessors,
        injectors = injectors,
        isExternal = false,
        creator = creator,
        extendedGraphNodes = extendedGraphNodes,
        typeKey = graphTypeKey,
      )

    // Check after creating a node for access to recursive allDependencies
    val overlapErrors = mutableSetOf<String>()
    val seenAncestorScopes = mutableMapOf<IrAnnotation, DependencyGraphNode>()
    for (depNode in dependencyGraphNode.allExtendedNodes.values) {
      // If any intersect, report an error to onError with the intersecting types (including
      // which parent it is coming from)
      val overlaps = scopes.intersect(depNode.scopes)
      if (overlaps.isNotEmpty()) {
        for (overlap in overlaps) {
          overlapErrors +=
            "- ${overlap.render(short = false)} (from ancestor '${depNode.sourceGraph.kotlinFqName}')"
        }
      }
      for (parentScope in depNode.scopes) {
        seenAncestorScopes.put(parentScope, depNode)?.let { previous ->
          graphDeclaration.reportError(
            buildString {
              appendLine(
                "Graph extensions (@Extends) may not have multiple ancestors with the same scopes:"
              )
              appendLine("Scope: ${parentScope.render(short = false)}")
              appendLine("Ancestor 1: ${previous.sourceGraph.kotlinFqName}")
              appendLine("Ancestor 2: ${depNode.sourceGraph.kotlinFqName}")
            }
          )
          exitProcessing()
        }
      }
    }
    if (overlapErrors.isNotEmpty()) {
      graphDeclaration.reportError(
        buildString {
          appendLine(
            "Graph extensions (@Extends) may not have overlapping scopes with its ancestor graphs but the following scopes overlap:"
          )
          for (overlap in overlapErrors) {
            appendLine(overlap)
          }
        }
      )
      exitProcessing()
    }

    dependencyGraphNodesByClass[graphClassId] = dependencyGraphNode
    return dependencyGraphNode
  }

  private fun getOrBuildDependencyGraph(
    dependencyGraphDeclaration: IrClass,
    dependencyGraphAnno: IrConstructorCall,
    metroGraph: IrClass,
  ): IrClass {
    val graphClassId = dependencyGraphDeclaration.classIdOrFail
    metroDependencyGraphsByClass[graphClassId]?.let {
      return it
    }

<<<<<<< HEAD
    val metroGraph =
      dependencyGraphDeclaration.nestedClasses.singleOrNull { it.name == Symbols.Names.MetroGraph }
        ?: error("Expected generated dependency graph for $graphClassId")

=======
>>>>>>> 07e42f11
    if (dependencyGraphDeclaration.isExternalParent) {
      // Externally compiled, look up its generated class
      metroDependencyGraphsByClass[graphClassId] = metroGraph
    }

    val node =
      getOrComputeDependencyGraphNode(
        dependencyGraphDeclaration,
        BindingStack(
          dependencyGraphDeclaration,
          metroContext.loggerFor(MetroLogger.Type.GraphNodeConstruction),
        ),
        metroGraph,
        dependencyGraphAnno,
      )

    // Generate creator functions
    implementCreatorFunctions(node.sourceGraph, node.creator, metroGraph)

    val bindingGraph = createBindingGraph(node)

    try {
      checkGraphSelfCycle(
        dependencyGraphDeclaration,
        node.typeKey,
        BindingStack(node.sourceGraph, loggerFor(MetroLogger.Type.CycleDetection)),
      )

      val deferredTypes =
        bindingGraph.validate(node) { message ->
          dependencyGraphDeclaration.reportError(message)
          exitProcessing()
        }

      writeDiagnostic({
        "graph-dump-${node.sourceGraph.kotlinFqName.asString().replace(".", "-")}.txt"
      }) {
        bindingGraph.dumpGraph(node.sourceGraph.kotlinFqName.asString(), short = false)
      }

      generateMetroGraph(node, metroGraph, bindingGraph, deferredTypes)
    } catch (e: Exception) {
      if (e is ExitProcessingException) {
        throw e
      }
      throw AssertionError(
        "Code gen exception while processing ${dependencyGraphDeclaration.classIdOrFail}",
        e,
      )
    }

    metroDependencyGraphsByClass[graphClassId] = metroGraph

    metroGraph.dumpToMetroLog()

    writeDiagnostic({
      "graph-dumpKotlin-${node.sourceGraph.kotlinFqName.asString().replace(".", "-")}.kt"
    }) {
      metroGraph.dumpKotlinLike()
    }

    return metroGraph
  }

  private fun checkGraphSelfCycle(
    graphDeclaration: IrClass,
    graphTypeKey: TypeKey,
    bindingStack: BindingStack,
  ) {
    if (bindingStack.entryFor(graphTypeKey) != null) {
      // TODO dagger doesn't appear to error for this case to model off of
      val message = buildString {
        if (bindingStack.entries.size == 1) {
          // If there's just one entry, specify that it's a self-referencing cycle for clarity
          appendLine(
            "[Metro/GraphDependencyCycle] Graph dependency cycle detected! The below graph depends on itself."
          )
        } else {
          appendLine("[Metro/GraphDependencyCycle] Graph dependency cycle detected!")
        }
        appendBindingStack(bindingStack, short = false)
      }
      graphDeclaration.reportError(message)
      exitProcessing()
    }
  }

  private fun createBindingGraph(node: DependencyGraphNode): BindingGraph {
    val graph = BindingGraph(this)

    // Add explicit bindings from @Provides methods
    val bindingStack =
      BindingStack(
        node.sourceGraph,
        metroContext.loggerFor(MetroLogger.Type.BindingGraphConstruction),
      )

    // Add instance parameters
    val graphInstanceBinding =
      Binding.BoundInstance(
        node.typeKey,
        "${node.sourceGraph.name}Provider",
        node.sourceGraph.location(),
      )
    graph.addBinding(node.typeKey, graphInstanceBinding, bindingStack)
    // Add aliases for all its supertypes
    // TODO dedupe supertype iteration
    for (superType in node.sourceGraph.getAllSuperTypes(pluginContext, excludeSelf = true)) {
      val superTypeKey = TypeKey(superType)
      graph.addBinding(
        superTypeKey,
        Binding.Alias(
          superTypeKey,
          node.typeKey,
          null,
          Parameters.empty(),
          MetroAnnotations.none(),
        ),
        bindingStack,
      )
    }
    node.creator?.parameters?.valueParameters.orEmpty().forEach { creatorParam ->
      // Only expose the binding if it's a bound instance or extended graph. Included containers are
      // not directly available
      if (creatorParam.isBindsInstance || creatorParam.isExtends) {
        val paramTypeKey = creatorParam.typeKey
        graph.addBinding(paramTypeKey, Binding.BoundInstance(creatorParam), bindingStack)

        if (creatorParam.isExtends) {
          val parentType = paramTypeKey.type.rawTypeOrNull()
          if (parentType?.origin === Origins.ContributedGraph) {
            // If it's a contributed graph, add an alias for the parent type since that's what
            // bindings will look for. i.e. $$ContributedLoggedInGraph -> LoggedInGraph
            // TODO for chained children, how will they know this?
            val parentTypeKey = TypeKey(parentType.superTypes.first())
            graph.addBinding(
              parentTypeKey,
              Binding.Alias(
                parentTypeKey,
                paramTypeKey,
                null,
                Parameters.empty(),
                MetroAnnotations.none(),
              ),
              bindingStack,
            )
          }
        }
      }
    }

    val providerFactoriesToAdd = buildList {
      addAll(node.providerFactories)
      addAll(
        node.allExtendedNodes.flatMap { (_, extendedNode) ->
          extendedNode.providerFactories.filterNot {
            // Do not include scoped providers as these should _only_ come from this graph
            // instance
            it.second.annotations.isScoped
          }
        }
      )
    }

    providerFactoriesToAdd.forEach { (typeKey, providerFactory) ->
      val parameters = providerFactory.parameters
      val contextKey = ContextualTypeKey(typeKey)

      val provider =
        Binding.Provided(
          providerFactory = providerFactory,
          contextualTypeKey = contextKey,
          parameters = parameters,
          annotations = providerFactory.annotations,
        )

      if (provider.isIntoMultibinding) {
        val multibindingType =
          when {
            provider.intoSet -> {
              pluginContext.irBuiltIns.setClass.typeWith(provider.typeKey.type)
            }

            provider.elementsIntoSet -> provider.typeKey.type
            provider.intoMap -> {
              val mapKey =
                provider.mapKey
                  ?: run {
                    // Hard error because the FIR checker should catch these, so this implies broken
                    // FIR code gen
                    error(
                      "Missing @MapKey for @IntoMap function: ${providerFactory.providesFunction.dumpKotlinLike()}"
                    )
                  }
              // TODO this is probably not robust enough
              val rawKeyType = mapKey.ir
              val unwrapValues = rawKeyType.shouldUnwrapMapKeyValues()
              val keyType =
                if (unwrapValues) {
                  rawKeyType.annotationClass.primaryConstructor!!.valueParameters[0].type
                } else {
                  rawKeyType.type
                }
              pluginContext.irBuiltIns.mapClass.typeWith(
                // MapKey is the key type
                keyType,
                // Return type is the value type
                provider.typeKey.type.removeAnnotations(),
              )
            }

            else -> {
              error("Unrecognized provider: ${providerFactory.providesFunction.dumpKotlinLike()}")
            }
          }
        val multibindingTypeKey = provider.typeKey.copy(type = multibindingType)
        graph
          .getOrCreateMultibinding(pluginContext, multibindingTypeKey, bindingStack)
          .sourceBindings
          .add(provider)
      } else {
        graph.addBinding(typeKey, provider, bindingStack)
      }
    }

    node.accessors.forEach { (getter, contextualTypeKey) ->
      val multibinds = getter.annotations.multibinds
      val isMultibindingDeclaration = multibinds != null

      if (isMultibindingDeclaration) {
        // Special case! Multibindings may be created under two conditions
        // 1. Explicitly via `@Multibinds`
        // 2. Implicitly via a `@Provides` callable that contributes into a multibinding
        // Because these may both happen, if the key already exists in the graph we won't try to add
        // it again
        val allowEmpty = multibinds.ir.getSingleConstBooleanArgumentOrNull() ?: false
        val multibinding =
          Binding.Multibinding.create(
            metroContext,
            contextualTypeKey.typeKey,
            getter.ir,
            allowEmpty,
          )
        if (multibinding.typeKey !in graph) {
          graph.addBinding(contextualTypeKey.typeKey, multibinding, bindingStack)
        } else {
          // If it is in the graph, ensure its allowEmpty is up to date
          graph
            .requireBinding(multibinding.typeKey, bindingStack)
            .expectAs<Binding.Multibinding>()
            .allowEmpty = allowEmpty
        }
      } else {
        graph.addAccessor(
          contextualTypeKey,
          BindingStack.Entry.requestedAt(contextualTypeKey, getter.ir),
        )
      }
    }

    // Add bindings from graph dependencies
    // TODO dedupe this allDependencies iteration with graph gen
    // TODO try to make accessors in this single-pass
    node.allIncludedNodes.forEach { depNode ->
      val accessorNames =
        depNode.proto?.provider_field_names?.toSet().orEmpty() +
          depNode.proto?.instance_field_names?.toSet().orEmpty()
      // Only add accessors for included types. If they're an accessor to a scoped provider, they
      // will be handled by the provider field accessor later
      for ((getter, contextualTypeKey) in depNode.accessors) {
        val name = getter.ir.name.asString()
        if (name.removeSuffix(Symbols.StringNames.METRO_ACCESSOR) in accessorNames) {
          // We'll handle this farther down
          continue
        }
        graph.addBinding(
          contextualTypeKey.typeKey,
          Binding.GraphDependency(
            graph = depNode.sourceGraph,
            getter = getter.ir,
            isProviderFieldAccessor = false,
            typeKey = contextualTypeKey.typeKey,
          ),
          bindingStack,
        )
        // Record a lookup for IC
        trackFunctionCall(node.sourceGraph, getter.ir)
      }
    }

    node.allExtendedNodes.forEach { (_, depNode) ->
      if (depNode.isExtendable && depNode.proto != null) {
        val providerFieldAccessorsByName = mutableMapOf<Name, MetroSimpleFunction>()
        val instanceFieldAccessorsByName = mutableMapOf<Name, MetroSimpleFunction>()

        val providerFieldsSet = depNode.proto.provider_field_names.toSet()
        val instanceFieldsSet = depNode.proto.instance_field_names.toSet()

<<<<<<< HEAD
        val graphImpl = depNode.sourceGraph.requireNestedClass(Symbols.Names.MetroGraph)
=======
        val graphImpl = depNode.sourceGraph.metroGraph
>>>>>>> 07e42f11
        for (accessor in graphImpl.functions) {
          // TODO exclude toString/equals/hashCode or use marker annotation?
          when (accessor.name.asString().removeSuffix(Symbols.StringNames.METRO_ACCESSOR)) {
            in providerFieldsSet -> {
              val metroFunction = metroFunctionOf(accessor)
              providerFieldAccessorsByName[metroFunction.ir.name] = metroFunction
            }
            in instanceFieldsSet -> {
              val metroFunction = metroFunctionOf(accessor)
              instanceFieldAccessorsByName[metroFunction.ir.name] = metroFunction
            }
          }
        }

        depNode.proto.provider_field_names.forEach { providerField ->
          val accessor =
            providerFieldAccessorsByName.getValue(
              "${providerField}${Symbols.StringNames.METRO_ACCESSOR}".asName()
            )
          val contextualTypeKey = ContextualTypeKey.from(this, accessor.ir, accessor.annotations)
          val existingBinding = graph.findBinding(contextualTypeKey.typeKey)
          if (existingBinding != null) {
            // If it's a graph type we can just proceed, can happen with common ancestors
            val rawType = existingBinding.typeKey.type.rawTypeOrNull()
            if (rawType?.annotationsIn(symbols.dependencyGraphAnnotations).orEmpty().any()) {
              return@forEach
            }
          }
          graph.addBinding(
            contextualTypeKey.typeKey,
            Binding.GraphDependency(
              graph = depNode.sourceGraph,
              getter = accessor.ir,
              isProviderFieldAccessor = true,
              typeKey = contextualTypeKey.typeKey,
            ),
            bindingStack,
          )
          // Record a lookup for IC
          trackFunctionCall(node.sourceGraph, accessor.ir)
        }

        depNode.proto.instance_field_names.forEach { instanceField ->
          val accessor =
            instanceFieldAccessorsByName.getValue(
              "${instanceField}${Symbols.StringNames.METRO_ACCESSOR}".asName()
            )
          val contextualTypeKey = ContextualTypeKey.from(this, accessor.ir, accessor.annotations)
          val existingBinding = graph.findBinding(contextualTypeKey.typeKey)
          if (existingBinding != null) {
            // If it's a graph type we can just proceed, can happen with common ancestors
            val rawType = existingBinding.typeKey.type.rawTypeOrNull()
            if (rawType?.annotationsIn(symbols.dependencyGraphAnnotations).orEmpty().any()) {
              return@forEach
            }
          }
          graph.addBinding(
            contextualTypeKey.typeKey,
            Binding.GraphDependency(
              graph = depNode.sourceGraph,
              getter = accessor.ir,
              isProviderFieldAccessor = true,
              typeKey = contextualTypeKey.typeKey,
            ),
            bindingStack,
          )
          // Record a lookup for IC
          trackFunctionCall(node.sourceGraph, accessor.ir)
        }
      }
    }

    // Add MembersInjector bindings defined on injector functions
    node.injectors.forEach { (injector, typeKey) ->
      val contextKey = ContextualTypeKey(typeKey)
      val entry = BindingStack.Entry.requestedAt(contextKey, injector.ir)

      graph.addInjector(typeKey, entry)
      bindingStack.withEntry(entry) {
        val targetClass = injector.ir.valueParameters.single().type.rawType()
        val generatedInjector = membersInjectorTransformer.getOrGenerateInjector(targetClass)
        val allParams = generatedInjector?.injectFunctions?.values?.toList().orEmpty()
        val parameters =
          when (allParams.size) {
            0 -> Parameters.empty()
            1 -> allParams.first()
            else -> allParams.reduce { current, next -> current.mergeValueParametersWith(next) }
          }

        val binding =
          Binding.MembersInjected(
            contextKey,
            // Need to look up the injector class and gather all params
            parameters =
              Parameters(injector.callableId, null, null, parameters.valueParameters, null),
            reportableLocation = injector.ir.location(),
            function = injector.ir,
            isFromInjectorFunction = true,
            targetClassId = targetClass.classIdOrFail,
          )

        graph.addBinding(typeKey, binding, bindingStack)
      }
    }

    // Add aliases ("@Binds"). Important this runs last so it can resolve aliases
    val bindsFunctionsToAdd = buildList {
      addAll(node.bindsFunctions)
      // Exclude scoped Binds, those will be exposed via provider field accessor
      addAll(node.allExtendedNodes.values.filter { it.isExtendable }.flatMap { it.bindsFunctions })
    }
    bindsFunctionsToAdd.forEach { (bindingCallable, contextKey) ->
      val annotations = bindingCallable.annotations
      val parameters = bindingCallable.ir.parameters(metroContext)
      // TODO what about T -> T but into multibinding
      val bindsImplType =
        if (annotations.isBinds) {
          parameters.extensionOrFirstParameter?.contextualTypeKey
            ?: error(
              "Missing receiver parameter for @Binds function: ${bindingCallable.ir.dumpKotlinLike()} in class ${bindingCallable.ir.parentAsClass.classId}"
            )
        } else {
          null
        }

      val binding =
        Binding.Alias(
          contextKey.typeKey,
          bindsImplType!!.typeKey,
          bindingCallable.ir,
          parameters,
          annotations,
        )

      if (annotations.isIntoMultibinding) {
        val multibindingType =
          when {
            annotations.isIntoSet -> {
              pluginContext.irBuiltIns.setClass.typeWith(contextKey.typeKey.type)
            }

            annotations.isElementsIntoSet -> contextKey.typeKey.type
            annotations.isIntoMap -> {
              val mapKey =
                annotations.mapKeys.firstOrNull()
                  ?: run {
                    // Hard error because the FIR checker should catch these, so this implies broken
                    // FIR code gen
                    error(
                      "Missing @MapKey for @IntoMap function: ${bindingCallable.ir.locationOrNull()}"
                    )
                  }
              // TODO this is probably not robust enough
              val rawKeyType = mapKey.ir
              val unwrapValues = rawKeyType.shouldUnwrapMapKeyValues()
              val keyType =
                if (unwrapValues) {
                  rawKeyType.annotationClass.primaryConstructor!!.valueParameters[0].type
                } else {
                  rawKeyType.type
                }
              pluginContext.irBuiltIns.mapClass.typeWith(
                // MapKey is the key type
                keyType,
                // Return type is the value type
                contextKey.typeKey.type.removeAnnotations(),
              )
            }

            else -> {
              error("Unrecognized provider: ${bindingCallable.ir.locationOrNull()}")
            }
          }
        val multibindingTypeKey = contextKey.typeKey.copy(type = multibindingType)
        graph
          .getOrCreateMultibinding(pluginContext, multibindingTypeKey, bindingStack)
          .sourceBindings
          .add(binding)
      } else {
        graph.addBinding(binding.typeKey, binding, bindingStack)
      }
      // Resolve aliased binding
      binding.aliasedBinding(graph, bindingStack)
    }

    // Don't eagerly create bindings for injectable types, they'll be created on-demand
    // when dependencies are analyzed
    // TODO collect unused bindings?

    return graph
  }

  private fun implementCreatorFunctions(
    sourceGraph: IrClass,
    creator: DependencyGraphNode.Creator?,
    metroGraph: IrClass,
  ) {
    // NOTE: may not have a companion object if this graph is a contributed graph, which has no
    // static creators
    val companionObject = sourceGraph.companionObject() ?: return
    val factoryCreator = creator?.expectAsOrNull<DependencyGraphNode.Creator.Factory>()
    if (factoryCreator != null) {
      val implementFactoryFunction: IrClass.() -> Unit = {
        requireSimpleFunction(factoryCreator.function.name.asString()).owner.apply {
          if (isFakeOverride) {
            finalizeFakeOverride(metroGraph.thisReceiverOrFail)
          }
          val createFunction = this
          body =
            pluginContext.createIrBuilder(symbol).run {
              irExprBodySafe(
                symbol,
                irCall(metroGraph.primaryConstructor!!.symbol).apply {
                  for (param in createFunction.valueParameters) {
                    putValueArgument(param.index, irGet(param))
                  }
                },
              )
            }
        }
      }

      companionObject.apply {
        if (factoryCreator.type.isInterface) {
          // Implement the interface creator function directly in this companion object
          implementFactoryFunction()
        } else {
          // Implement the factory's $$Impl class
          val factoryClass =
<<<<<<< HEAD
            creator.type.requireNestedClass(Symbols.Names.MetroImpl).apply(implementFactoryFunction)
=======
            factoryCreator.type
              .requireNestedClass(Symbols.Names.metroImpl)
              .apply(implementFactoryFunction)
>>>>>>> 07e42f11

          // Implement a factory() function that returns the factory impl instance
          requireSimpleFunction(Symbols.StringNames.FACTORY).owner.apply {
            if (origin == Origins.MetroGraphFactoryCompanionGetter) {
              if (isFakeOverride) {
                finalizeFakeOverride(metroGraph.thisReceiverOrFail)
              }
              body =
                pluginContext.createIrBuilder(symbol).run {
                  irExprBodySafe(
                    symbol,
                    irCallConstructor(factoryClass.primaryConstructor!!.symbol, emptyList()),
                  )
                }
            }
          }
        }
      }
    } else {
      // Generate a no-arg invoke() function
      companionObject.apply {
        requireSimpleFunction(Symbols.StringNames.INVOKE).owner.apply {
          if (isFakeOverride) {
            finalizeFakeOverride(metroGraph.thisReceiverOrFail)
          }
          body =
            pluginContext.createIrBuilder(symbol).run {
              irExprBodySafe(
                symbol,
                irCallConstructor(metroGraph.primaryConstructor!!.symbol, emptyList()),
              )
            }
        }
      }
    }

    companionObject.dumpToMetroLog()
  }

  private fun generateMetroGraph(
    node: DependencyGraphNode,
    graphClass: IrClass,
    bindingGraph: BindingGraph,
    deferredTypes: Set<TypeKey>,
  ) =
    with(graphClass) {
      val ctor = primaryConstructor!!

      // Fields for providers. May include both scoped and unscoped providers as well as bound
      // instances
      val providerFields = mutableMapOf<TypeKey, IrField>()
      val multibindingProviderFields = mutableMapOf<Binding.Provided, IrField>()
      val fieldNameAllocator = dev.zacsweers.metro.compiler.NameAllocator()
      val extraConstructorStatements = mutableListOf<IrBuilderWithScope.() -> IrStatement>()

      // Fields for this graph and other instance params
      val instanceFields = mutableMapOf<TypeKey, IrField>()

      node.creator?.let { creator ->
        for ((i, param) in creator.parameters.valueParameters.withIndex()) {
          val isBindsInstance = param.isBindsInstance

          // TODO if we copy the annotations over in FIR we can skip this creator lookup all
          //  together
          val irParam = ctor.valueParameters[i]

          val addBoundInstanceField: (initializer: IrBuilderWithScope.() -> IrExpression) -> Unit =
            { initializer ->
              providerFields[param.typeKey] =
                addField(
                    fieldName = fieldNameAllocator.newName("${param.name}InstanceProvider"),
                    fieldType = symbols.metroProvider.typeWith(param.type),
                    fieldVisibility = DescriptorVisibilities.PRIVATE,
                  )
                  .apply {
                    isFinal = true
                    this.initializer =
                      pluginContext.createIrBuilder(symbol).run {
                        irExprBody(instanceFactory(param.type, initializer()))
                      }
                  }
            }
          if (isBindsInstance) {
            addBoundInstanceField { irGet(irParam) }
          } else {
            // It's a graph dep. Add all its accessors as available keys and point them at
            // this constructor parameter for provider field initialization
            val graphDep =
              node.includedGraphNodes[param.typeKey]
                ?: node.extendedGraphNodes[param.typeKey]
                ?: error("Undefined graph node ${param.typeKey}")
            instanceFields[graphDep.typeKey] =
              addSimpleInstanceField(
                fieldNameAllocator.newName(
                  graphDep.sourceGraph.name.asString().decapitalizeUS() + "Instance"
                ),
                graphDep.typeKey.type,
                { irGet(irParam) },
              )
            if (graphDep.isExtendable) {
              // Extended graphs
              addBoundInstanceField { irGet(irParam) }
              // Check that the input parameter is an instance of the metrograph class
<<<<<<< HEAD
              val depMetroGraph = graphDep.sourceGraph.requireNestedClass(Symbols.Names.MetroGraph)
              extraConstructorStatements.add {
                irIfThen(
                  condition = irNotIs(irGet(irParam), depMetroGraph.defaultType),
                  type = pluginContext.irBuiltIns.unitType,
                  thenPart =
                    irThrow(
                      irInvoke(
                        callee = context.irBuiltIns.illegalArgumentExceptionSymbol,
                        args =
                          listOf(
                            irConcat().apply {
                              addArgument(
                                irString(
                                  "Constructor parameter ${irParam.name} _must_ be a Metro-compiler-generated instance of ${graphDep.sourceGraph.kotlinFqName.asString()} but was "
=======
              // Only do this for $$MetroGraph instances. Not necessary for ContributedGraphs
              if (graphDep.sourceGraph != graphClass) {
                val depMetroGraph = graphDep.sourceGraph.metroGraph
                extraConstructorStatements.add {
                  irIfThen(
                    condition = irNotIs(irGet(irParam), depMetroGraph.defaultType),
                    type = pluginContext.irBuiltIns.unitType,
                    thenPart =
                      irThrow(
                        irInvoke(
                          callee = context.irBuiltIns.illegalArgumentExceptionSymbol,
                          args =
                            listOf(
                              irConcat().apply {
                                addArgument(
                                  irString(
                                    "Constructor parameter ${irParam.name} _must_ be a Metro-compiler-generated instance of ${graphDep.sourceGraph.kotlinFqName.asString()} but was "
                                  )
>>>>>>> 07e42f11
                                )
                                addArgument(
                                  irInvoke(
                                    dispatchReceiver = irGet(irParam),
                                    callee = context.irBuiltIns.memberToString,
                                  )
                                )
                              }
                            ),
                        )
                      ),
                  )
                }
              }
            }
          }
        }
      }

      val thisReceiverParameter = thisReceiverOrFail
      val thisGraphField =
        addSimpleInstanceField(
          fieldNameAllocator.newName("thisGraphInstance"),
          node.typeKey.type,
          { irGet(thisReceiverParameter) },
        )

      instanceFields[node.typeKey] = thisGraphField
      // Add convenience mappings for all supertypes to this field so
      // instance providers from inherited types use this instance
      for (superType in node.sourceGraph.getAllSuperTypes(pluginContext)) {
        instanceFields[TypeKey(superType)] = thisGraphField
      }

      // Expose the graph as a provider field
      providerFields[node.typeKey] =
        addField(
            fieldName =
              fieldNameAllocator.newName(
                "${node.sourceGraph.name.asString().decapitalizeUS()}Provider"
              ),
            fieldType = symbols.metroProvider.typeWith(node.typeKey.type),
            fieldVisibility = DescriptorVisibilities.PRIVATE,
          )
          .apply {
            isFinal = true
            initializer =
              pluginContext.createIrBuilder(symbol).run {
                irExprBody(
                  instanceFactory(
                    node.typeKey.type,
                    irGetField(irGet(thisReceiverParameter), thisGraphField),
                  )
                )
              }
          }

      // Add instance fields for all the parent graphs
      for (parent in node.allExtendedNodes.values) {
        if (!parent.isExtendable) continue
<<<<<<< HEAD
        val parentMetroGraph = parent.sourceGraph.requireNestedClass(Symbols.Names.MetroGraph)
=======
        val parentMetroGraph = parent.sourceGraph.metroGraph
>>>>>>> 07e42f11
        val proto =
          parent.proto
            ?: run {
              reportError(
                "Extended parent graph ${parent.sourceGraph.kotlinFqName} is missing Metro metadata. Was it compiled by the Metro compiler?"
              )
              exitProcessing()
            }
        val instanceAccessorNames = proto.instance_field_names.toSet()
        val instanceAccessors =
          parentMetroGraph.functions
            .filter {
              it.name.asString().removeSuffix(Symbols.StringNames.METRO_ACCESSOR) in
                instanceAccessorNames
            }
            .map {
              val metroFunction = metroFunctionOf(it)
              val contextKey = ContextualTypeKey.from(metroContext, it, metroFunction.annotations)
              metroFunction to contextKey
            }
        for ((accessor, contextualTypeKey) in instanceAccessors) {
          instanceFields.getOrPut(contextualTypeKey.typeKey) {
            addField(
                fieldName =
                  fieldNameAllocator.newName(
                    contextualTypeKey.typeKey.type.rawType().name.asString().decapitalizeUS() +
                      "Instance"
                  ),
                fieldType = contextualTypeKey.typeKey.type,
                fieldVisibility = DescriptorVisibilities.PRIVATE,
              )
              .apply {
                isFinal = true
                initializer =
                  pluginContext.createIrBuilder(symbol).run {
                    val receiverTypeKey =
                      accessor.ir.dispatchReceiverParameter!!
                        .type
                        .let {
                          val rawType = it.rawTypeOrNull()
                          // This stringy check is unfortunate but origins are not visible
                          // across compilation boundaries
                          if (rawType?.name == Symbols.Names.MetroGraph) {
                            // if it's a $$MetroGraph, we actually want the parent type
                            rawType.parentAsClass.defaultType
                          } else {
                            it
                          }
                        }
                        .let(::TypeKey)
                    irExprBody(
                      irInvoke(
                        dispatchReceiver =
                          irGetField(
                            irGet(thisReceiverParameter),
                            instanceFields.getValue(receiverTypeKey),
                          ),
                        callee = accessor.ir.symbol,
                        typeHint = accessor.ir.returnType,
                      )
                    )
                  }
              }
          }
        }
      }

      // Track a stack for bindings
      val bindingStack =
        BindingStack(node.sourceGraph, metroContext.loggerFor(MetroLogger.Type.GraphImplCodeGen))

      // First pass: collect bindings and their dependencies for provider field ordering
      // Note we do this in two passes rather than keep a TreeMap because otherwise we'd be doing
      // dependency lookups at each insertion
      val bindingDependencies = collectBindings(node, bindingGraph, bindingStack)

      // Compute safe initialization order
      val initOrder =
        bindingDependencies.keys
          .sortedWith { a, b ->
            when {
              // If b depends on a, a should be initialized first
              a in (bindingDependencies[b]?.dependencies.orEmpty()) -> -1
              // If a depends on b, b should be initialized first
              b in (bindingDependencies[a]?.dependencies.orEmpty()) -> 1
              // Otherwise order doesn't matter, fall back to just type order for idempotence
              else -> a.compareTo(b)
            }
          }
          .map { bindingDependencies.getValue(it) }
          .distinct()

      val baseGenerationContext =
        GraphGenerationContext(
          bindingGraph,
          thisReceiverParameter,
          instanceFields,
          providerFields,
          multibindingProviderFields,
          bindingStack,
        )

      for ((key, binding) in bindingGraph.bindingsSnapshot()) {
        if (binding is Binding.GraphDependency) {

          val getter = binding.getter
          if (binding.isProviderFieldAccessor) {
            // Init a provider field pointing at this
            providerFields[key] =
              addField(
                  fieldName =
                    fieldNameAllocator.newName(
                      "${getter.name.asString().decapitalizeUS().removeSuffix(Symbols.StringNames.METRO_ACCESSOR)}Provider"
                    ),
                  fieldType = symbols.metroProvider.typeWith(node.typeKey.type),
                  fieldVisibility = DescriptorVisibilities.PRIVATE,
                )
                .apply {
                  isFinal = true
                  initializer =
                    pluginContext.createIrBuilder(symbol).run {
                      // If this is in instance fields, just do a quick assignment
                      val bindingExpression =
                        if (binding.typeKey in instanceFields) {
                          val field = instanceFields.getValue(binding.typeKey)
                          instanceFactory(
                            binding.typeKey.type,
                            irGetField(irGet(thisReceiverParameter), field),
                          )
                        } else {
                          generateBindingCode(binding, generationContext = baseGenerationContext)
                        }
                      irExprBody(bindingExpression)
                    }
                }
          }
        }
      }

      // For all deferred types, assign them first as factories
      // TODO For any types that depend on deferred types, they need providers too?
      @Suppress("UNCHECKED_CAST")
      val deferredFields: Map<TypeKey, IrField> =
        deferredTypes
          .associateWith { deferredTypeKey ->
            val binding = bindingDependencies[deferredTypeKey] ?: return@associateWith null
            val field =
              addField(
                  fieldNameAllocator.newName(binding.nameHint.decapitalizeUS() + "Provider"),
                  deferredTypeKey.type.wrapInProvider(symbols.metroProvider),
                )
                .apply {
                  isFinal = true
                  initializer =
                    pluginContext.createIrBuilder(symbol).run {
                      irExprBody(
                        irInvoke(callee = symbols.metroDelegateFactoryConstructor).apply {
                          putTypeArgument(0, deferredTypeKey.type)
                        }
                      )
                    }
                }

            providerFields[deferredTypeKey] = field
            field
          }
          .filterValues { it != null } as Map<TypeKey, IrField>

      // Create fields in dependency-order
      initOrder
        .filterNot { it.typeKey in deferredFields }
        .filterNot {
          // We don't generate fields for these even though we do track them in dependencies above,
          // it's just for propagating their aliased type in sorting
          it is Binding.Alias
        }
        .forEach { binding ->
          val key = binding.typeKey
          // Since assisted injections don't implement Factory, we can't just type these as
          // Provider<*> fields
          val fieldType =
            if (binding is Binding.ConstructorInjected && binding.isAssisted) {
              val factory =
                injectConstructorTransformer.getOrGenerateFactory(
                  binding.type,
                  binding.injectedConstructor,
                ) ?: return@forEach

              factory.factoryClass.typeWith() // TODO generic factories?
            } else {
              symbols.metroProvider.typeWith(key.type)
            }

          val field =
            addField(
                fieldName =
                  fieldNameAllocator.newName(binding.nameHint.decapitalizeUS() + "Provider"),
                fieldType = fieldType,
                fieldVisibility = DescriptorVisibilities.PRIVATE,
              )
              .apply {
                isFinal = true
                initializer =
                  pluginContext.createIrBuilder(symbol).run {
                    val provider =
                      generateBindingCode(binding, baseGenerationContext).letIf(
                        binding.scope != null
                      ) {
                        // If it's scoped, wrap it in double-check
                        // DoubleCheck.provider(<provider>)
                        it.doubleCheck(this@run, symbols, binding.typeKey)
                      }
                    irExprBody(provider)
                  }
              }
          if (binding is Binding.Provided && binding.isIntoMultibinding) {
            multibindingProviderFields[binding] = field
          } else {
            providerFields[key] = field
          }
        }

      // Add statements to our constructor's deferred fields _after_ we've added all provider
      // fields for everything else. This is important in case they reference each other
      for ((deferredTypeKey, field) in deferredFields) {
        val binding = bindingGraph.requireBinding(deferredTypeKey, bindingStack)
        extraConstructorStatements.add {
          irInvoke(
              dispatchReceiver = irGetObject(symbols.metroDelegateFactoryCompanion),
              callee = symbols.metroDelegateFactorySetDelegate,
              // TODO de-dupe?
              args =
                listOf(
                  irGetField(irGet(thisReceiverParameter), field),
                  pluginContext.createIrBuilder(symbol).run {
                    generateBindingCode(
                        binding,
                        baseGenerationContext,
                        fieldInitKey = deferredTypeKey,
                      )
                      .letIf(binding.scope != null) {
                        // If it's scoped, wrap it in double-check
                        // DoubleCheck.provider(<provider>)
                        it.doubleCheck(this@run, symbols, binding.typeKey)
                      }
                  },
                ),
            )
            .apply { putTypeArgument(0, deferredTypeKey.type) }
        }
      }

      // Add extra constructor statements
      with(ctor) {
        val originalBody = checkNotNull(body)
        buildBlockBody(pluginContext) {
          +originalBody.statements
          for (extra in extraConstructorStatements) {
            +extra()
          }
        }
      }

      node.implementOverrides(baseGenerationContext)

      if (node.isExtendable) {
        timedComputation("Generating Metro metadata") {
          // Finally, generate metadata
          val graphProto =
            node.toProto(
              bindingGraph = bindingGraph,
              supertypeClasses =
                node.allIncludedNodes
                  .filter { it.isExtendable }
                  .mapToSet { it.sourceGraph.classIdOrFail.asString() },
              parentGraphClasses =
                node.allExtendedNodes.values.mapToSet { it.sourceGraph.classIdOrFail.asString() },
              providerFields =
                providerFields
                  .filterKeys { typeKey -> typeKey != node.typeKey }
                  .filterKeys { typeKey ->
                    val binding = bindingGraph.requireBinding(typeKey, BindingStack.empty())
                    when {
                      // Don't re-expose existing accessors
                      binding is Binding.GraphDependency && binding.isProviderFieldAccessor -> false
                      // Only expose scoped bindings. Some provider fields may be for non-scoped
                      // bindings just for reuse. BoundInstance bindings still need to be passed on
                      binding.scope == null && binding !is Binding.BoundInstance -> false
                      else -> true
                    }
                  }
                  .values
                  .map { it.name.asString() }
                  .sorted(),
              instanceFields =
                instanceFields
                  .filterKeys { typeKey -> typeKey != node.typeKey }
                  .values
                  .map { it.name.asString() }
                  .sorted(),
            )
          val metroMetadata = MetroMetadata(METRO_VERSION, graphProto)

          writeDiagnostic({
            "graph-metadata-${node.sourceGraph.kotlinFqName.asString().replace(".", "-")}.kt"
          }) {
            metroMetadata.toString()
          }

          // IR-generated types do not have metadata
          if (graphClass.origin !== Origins.ContributedGraph) {
            val serialized = MetroMetadata.ADAPTER.encode(metroMetadata)
            pluginContext.metadataDeclarationRegistrar.addCustomMetadataExtension(
              graphClass,
              PLUGIN_ID,
              serialized,
            )
          }
          dependencyGraphNodesByClass[node.sourceGraph.classIdOrFail] =
            node.copy(proto = graphProto)
        }

        // Expose getters for provider and instance fields and expose them to metadata
        sequence {
            for (entry in providerFields) {
              val binding = bindingGraph.requireBinding(entry.key, bindingStack)
              if (binding is Binding.GraphDependency && binding.isProviderFieldAccessor) {
                // This'll get looked up directly by child graphs
                continue
              } else if (binding.scope == null && binding !is Binding.BoundInstance) {
                // Don't expose redundant accessors for unscoped bindings. BoundInstance bindings
                // still get passed on
                continue
              }
              yield(entry)
            }
            yieldAll(instanceFields.entries)
          }
          .filter {
            // Skip the graph instance field
            it.key != node.typeKey
          }
          .distinctBy {
            // Only generate once per field. Can happen for cases
            // where we add convenience keys for graph instance supertypes.
            it.value
          }
          .forEach { (key, field) ->
            val getter =
              addFunction(
                  name = "${field.name.asString()}${Symbols.StringNames.METRO_ACCESSOR}",
                  returnType = field.type,
                  // TODO is this... ok?
                  visibility = DescriptorVisibilities.INTERNAL,
                  origin = Origins.InstanceFieldAccessor,
                )
                .apply {
                  key.qualifier?.let {
                    annotations +=
                      it.ir.transform(DeepCopyIrTreeWithSymbols(SymbolRemapper.EMPTY), null)
                        as IrConstructorCall
                  }
                  // TODO add deprecation + hidden annotation to hide? Not sure if necessary
                  body =
                    pluginContext.createIrBuilder(symbol).run {
                      val expression =
                        if (key in instanceFields) {
                          irGetField(irGet(dispatchReceiverParameter!!), field)
                        } else {
                          val binding = bindingGraph.requireBinding(key, bindingStack)
                          generateBindingCode(
                            binding,
                            baseGenerationContext.withReceiver(dispatchReceiverParameter!!),
                          )
                        }
                      irExprBodySafe(symbol, expression)
                    }
                }
            pluginContext.metadataDeclarationRegistrar.registerFunctionAsMetadataVisible(getter)
          }
      }
    }

  private fun DependencyGraphNode.toProto(
    bindingGraph: BindingGraph,
    supertypeClasses: Set<String>,
    parentGraphClasses: Set<String>,
    providerFields: List<String>,
    instanceFields: List<String>,
  ): DependencyGraphProto {
    val bindsCallableIds =
      bindingGraph.bindingsSnapshot().values.filterIsInstance<Binding.Alias>().mapNotNull { binding
        ->
        binding.ir
          ?.overriddenSymbolsSequence()
          ?.lastOrNull()
          ?.owner
          ?.propertyIfAccessor
          ?.expectAsOrNull<IrDeclarationWithName>()
          ?.let {
            when (it) {
              is IrSimpleFunction -> {
                val callableId = it.callableId
                return@let BindsCallableId(
                  callableId.classId!!.asString(),
                  callableId.callableName.asString(),
                  is_property = false,
                )
              }
              is IrProperty -> {
                val callableId = it.callableId
                return@let BindsCallableId(
                  callableId.classId!!.asString(),
                  callableId.callableName.asString(),
                  is_property = true,
                )
              }
              else -> null
            }
          }
      }

    var multibindingAccessors = 0
    val accessorNames =
      accessors
        .sortedBy { it.first.ir.name.asString() }
        .onEachIndexed { index, (_, contextKey) ->
          val isMultibindingAccessor =
            bindingGraph.requireBinding(contextKey.typeKey, BindingStack.empty()) is
              Binding.Multibinding
          if (isMultibindingAccessor) {
            multibindingAccessors = multibindingAccessors or (1 shl index)
          }
        }
        .map { it.first.ir.name.asString() }

    return DependencyGraphProto(
      is_graph = true,
      provider_field_names = providerFields,
      instance_field_names = instanceFields,
      provider_factory_classes =
        providerFactories.map { (_, factory) -> factory.clazz.classIdOrFail.asString() }.sorted(),
      binds_callable_ids =
        bindsCallableIds.sortedWith(
          compareBy<BindsCallableId> { it.class_id }
            .thenBy { it.callable_name }
            .thenBy { it.is_property }
        ),
      accessor_callable_names = accessorNames,
      included_classes = supertypeClasses.sorted(),
      parent_graph_classes = parentGraphClasses.sorted(),
      multibinding_accessor_indices = multibindingAccessors,
    )
  }

  // TODO add asProvider support?
  private fun IrClass.addSimpleInstanceField(
    name: String,
    type: IrType,
    initializerExpression: IrBuilderWithScope.() -> IrExpression,
  ): IrField =
    addField(fieldName = name, fieldType = type, fieldVisibility = DescriptorVisibilities.PRIVATE)
      .apply {
        isFinal = true
        initializer =
          pluginContext.createIrBuilder(symbol).run { irExprBody(initializerExpression()) }
      }

  private fun DependencyGraphNode.implementOverrides(context: GraphGenerationContext) {
    // Implement abstract getters for accessors
    accessors.forEach { (function, contextualTypeKey) ->
      function.ir.apply {
        val declarationToFinalize =
          function.ir.propertyIfAccessor.expectAs<IrOverridableDeclaration<*>>()
        if (declarationToFinalize.isFakeOverride) {
          declarationToFinalize.finalizeFakeOverride(context.thisReceiver)
        }
        val irFunction = this
        val binding = context.graph.requireBinding(contextualTypeKey.typeKey, context.bindingStack)
        context.bindingStack.push(BindingStack.Entry.requestedAt(contextualTypeKey, function.ir))
        body =
          pluginContext.createIrBuilder(symbol).run {
            if (binding is Binding.Multibinding) {
              // TODO if we have multiple accessors pointing at the same type, implement
              //  one and make the rest call that one. Not multibinding specific. Maybe
              //  groupBy { typekey }?
            }
            irExprBodySafe(
              symbol,
              typeAsProviderArgument(
                metroContext,
                contextualTypeKey,
                generateBindingCode(
                  binding,
                  context.withReceiver(irFunction.dispatchReceiverParameter!!),
                  contextualTypeKey,
                ),
                isAssisted = false,
                isGraphInstance = false,
              ),
            )
          }
      }
      context.bindingStack.pop()
    }

    // Implement abstract injectors
    injectors.forEach { (overriddenFunction, typeKey) ->
      overriddenFunction.ir.apply {
        finalizeFakeOverride(context.thisReceiver)
        val targetParam = valueParameters[0]
        val binding =
          context.graph.requireBinding(typeKey, context.bindingStack) as Binding.MembersInjected
        context.bindingStack.push(BindingStack.Entry.requestedAt(ContextualTypeKey(typeKey), this))

        // We don't get a MembersInjector instance/provider from the graph. Instead, we call
        // all the target inject functions directly
        body =
          pluginContext.createIrBuilder(symbol).irBlockBody {
            // TODO reuse, consolidate calling code with how we implement this in
            //  constructor inject code gen
            // val injectors =
            // membersInjectorTransformer.getOrGenerateAllInjectorsFor(declaration)
            // val memberInjectParameters = injectors.flatMap { it.parameters.values.flatten()
            // }

            for (type in
              pluginContext
                .referenceClass(binding.targetClassId)!!
                .owner
                .getAllSuperTypes(pluginContext, excludeSelf = false, excludeAny = true)) {
              val clazz = type.rawType()
              val generatedInjector =
                membersInjectorTransformer.getOrGenerateInjector(clazz) ?: continue
              for ((function, parameters) in generatedInjector.injectFunctions) {
                +irInvoke(
                  dispatchReceiver = irGetObject(function.parentAsClass.symbol),
                  callee = function.symbol,
                  args =
                    buildList {
                      add(irGet(targetParam))
                      for (parameter in parameters.valueParameters) {
                        val paramBinding =
                          context.graph.getOrCreateBinding(
                            parameter.contextualTypeKey,
                            context.bindingStack,
                          )
                        add(
                          typeAsProviderArgument(
                            metroContext,
                            parameter.contextualTypeKey,
                            generateBindingCode(
                              paramBinding,
                              context.withReceiver(
                                overriddenFunction.ir.dispatchReceiverParameter!!
                              ),
                              parameter.contextualTypeKey,
                            ),
                            isAssisted = false,
                            isGraphInstance = false,
                          )
                        )
                      }
                    },
                )
              }
            }
          }
      }
      context.bindingStack.pop()
    }

    // Implement no-op bodies for Binds providers
    bindsFunctions.forEach { (function, _) ->
      function.ir.apply {
        val declarationToFinalize =
          function.ir.propertyIfAccessor.expectAs<IrOverridableDeclaration<*>>()
        if (declarationToFinalize.isFakeOverride) {
          declarationToFinalize.finalizeFakeOverride(context.thisReceiver)
        }
        body = stubExpressionBody(metroContext)
      }
    }

    // Implement no-op bodies for contributed graphs
    contributedGraphs.forEach { (typeKey, function) ->
      function.ir.apply {
        val declarationToFinalize =
          function.ir.propertyIfAccessor.expectAs<IrOverridableDeclaration<*>>()
        if (declarationToFinalize.isFakeOverride) {
          declarationToFinalize.finalizeFakeOverride(context.thisReceiver)
        }
        val irFunction = this
        val contributedGraph = getOrBuildContributedGraph(typeKey, sourceGraph, function)
        val ctor = contributedGraph.primaryConstructor!!
        body =
          pluginContext.createIrBuilder(symbol).run {
            irExprBodySafe(
              symbol,
              irCallConstructor(ctor.symbol, emptyList()).apply {
                // First arg is always the graph instance
                putValueArgument(0, irGet(irFunction.dispatchReceiverParameter!!))
                for (i in 0 until valueParameters.size) {
                  putValueArgument(i + 1, irGet(irFunction.valueParameters[i]))
                }
              },
            )
          }
      }
    }
  }

  private fun getOrBuildContributedGraph(
    typeKey: TypeKey,
    parentGraph: IrClass,
    contributedAccessor: MetroSimpleFunction,
  ): IrClass {
    val classId = typeKey.type.rawType().classIdOrFail
    return parentGraph.nestedClasses.firstOrNull { it.classId == classId }
      ?: run {
        val generator = IrContributedGraphGenerator(metroContext, contributionData)
        val sourceFunction =
          contributedAccessor.ir.overriddenSymbolsSequence().lastOrNull()?.owner
            ?: contributedAccessor.ir
        generator.generateContributedGraph(
          parentGraph = parentGraph,
          sourceFactory = sourceFunction.parentAsClass,
          factoryFunction = sourceFunction,
        )
      }
  }

  private fun collectBindings(
    node: DependencyGraphNode,
    graph: BindingGraph,
    bindingStack: BindingStack,
  ): Map<TypeKey, Binding> {
    val bindingDependencies = mutableMapOf<TypeKey, Binding>()
    // Track used unscoped bindings. We only need to generate a field if they're used more than
    // once
    val usedUnscopedBindings = mutableSetOf<TypeKey>()
    val visitedBindings = mutableSetOf<TypeKey>()

    // Collect from roots
    node.accessors.forEach { (accessor, contextualTypeKey) ->
      findAndProcessBinding(
        contextKey = contextualTypeKey,
        stackEntry = BindingStack.Entry.requestedAt(contextualTypeKey, accessor.ir),
        node = node,
        graph = graph,
        bindingStack = bindingStack,
        bindingDependencies = bindingDependencies,
        usedUnscopedBindings = usedUnscopedBindings,
        visitedBindings = visitedBindings,
      )
    }

    if (node.isExtendable) {
      // Ensure all scoped providers have fields in extendable graphs, even if they are not used in
      // this graph
      graph.bindingsSnapshot().forEach { (_, binding) ->
        if (binding is Binding.Provided && binding.annotations.isScoped) {
          processBinding(
            binding,
            node,
            graph,
            bindingStack,
            bindingDependencies,
            usedUnscopedBindings,
            visitedBindings,
          )
        }
      }
    }

    return bindingDependencies
  }

  private fun findAndProcessBinding(
    contextKey: ContextualTypeKey,
    stackEntry: BindingStack.Entry,
    node: DependencyGraphNode,
    graph: BindingGraph,
    bindingStack: BindingStack,
    bindingDependencies: MutableMap<TypeKey, Binding>,
    usedUnscopedBindings: MutableSet<TypeKey>,
    visitedBindings: MutableSet<TypeKey>,
  ) {
    val key = contextKey.typeKey
    // Skip if already visited
    if (key in visitedBindings) {
      if (key in usedUnscopedBindings && key !in bindingDependencies) {
        // Only add unscoped binding provider fields if they're used more than once
        bindingDependencies[key] = graph.requireBinding(key, bindingStack)
      }
      return
    }

    bindingStack.withEntry(stackEntry) {
      val binding = graph.getOrCreateBinding(contextKey, bindingStack)
      processBinding(
        binding,
        node,
        graph,
        bindingStack,
        bindingDependencies,
        usedUnscopedBindings,
        visitedBindings,
      )
    }
  }

  private fun processBinding(
    binding: Binding,
    node: DependencyGraphNode,
    graph: BindingGraph,
    bindingStack: BindingStack,
    bindingDependencies: MutableMap<TypeKey, Binding>,
    usedUnscopedBindings: MutableSet<TypeKey>,
    visitedBindings: MutableSet<TypeKey>,
  ) {
    val isMultibindingProvider =
      (binding is Binding.Provided || binding is Binding.Alias) &&
        binding.annotations.isIntoMultibinding
    val key = binding.typeKey

    // Skip if already visited
    // TODO de-dupe with findAndProcessBinding
    if (!isMultibindingProvider && key in visitedBindings) {
      if (key in usedUnscopedBindings && key !in bindingDependencies) {
        // Only add unscoped binding provider fields if they're used more than once
        bindingDependencies[key] = graph.requireBinding(key, bindingStack)
      }
      return
    }

    val bindingScope = binding.scope

    // Check scoping compatibility
    // TODO FIR error?
    if (bindingScope != null) {
      if (node.scopes.isEmpty() || bindingScope !in node.scopes) {
        val isUnscoped = node.scopes.isEmpty()
        // Error if there are mismatched scopes
        val declarationToReport = node.sourceGraph
        bindingStack.push(
          BindingStack.Entry.simpleTypeRef(
            binding.contextualTypeKey,
            usage = "(scoped to '$bindingScope')",
          )
        )
        val message = buildString {
          append("[Metro/IncompatiblyScopedBindings] ")
          append(declarationToReport.kotlinFqName)
          if (isUnscoped) {
            // Unscoped graph but scoped binding
            append(" (unscoped) may not reference scoped bindings:")
          } else {
            // Scope mismatch
            append(
              " (scopes ${node.scopes.joinToString { "'$it'" }}) may not reference bindings from different scopes:"
            )
          }
          appendLine()
          appendBindingStack(bindingStack, short = false)
        }
        declarationToReport.reportError(message)
        exitProcessing()
      }
    }

    visitedBindings += key

    // Scoped, graph, and members injector bindings always need (provider) fields
    if (
      bindingScope != null ||
        binding is Binding.GraphDependency ||
        (binding is Binding.MembersInjected && !binding.isFromInjectorFunction)
    ) {
      bindingDependencies[key] = binding
    }

    when (binding) {
      is Binding.Assisted -> {
        // For assisted bindings, we need provider fields for the assisted factory impl type
        // The factory impl type depends on a provider of the assisted type
        bindingDependencies[key] = binding.target
        // TODO is this safe to end up as a provider field? Can someone create a
        //  binding such that you have an assisted type on the DI graph that is
        //  provided by a provider that depends on the assisted factory? I suspect
        //  yes, so in that case we should probably track a separate field mapping
        usedUnscopedBindings += binding.target.typeKey
        // By definition, assisted parameters are not available on the graph
        // But we _do_ need to process the target type's parameters!
        processBinding(
          binding = binding.target,
          node = node,
          graph = graph,
          bindingStack = bindingStack,
          bindingDependencies = bindingDependencies,
          usedUnscopedBindings = usedUnscopedBindings,
          visitedBindings = visitedBindings,
        )
        return
      }

      is Binding.Multibinding -> {
        // For multibindings, we depend on anything the delegate providers depend on
        if (bindingScope != null) {
          // This is scoped so we want to keep an instance
          // TODO are these allowed?
          //  bindingDependencies[key] = buildMap {
          //    for (provider in binding.providers) {
          //      putAll(provider.dependencies)
          //    }
          //  }
        } else {
          // Process all providers deps, but don't need a specific dep for this one
          for (provider in binding.sourceBindings) {
            processBinding(
              binding = provider,
              node = node,
              graph = graph,
              bindingStack = bindingStack,
              bindingDependencies = bindingDependencies,
              usedUnscopedBindings = usedUnscopedBindings,
              visitedBindings = visitedBindings,
            )
          }
        }
        return
      }

      else -> {
        // Do nothing here
      }
    }

    // Track dependencies before creating fields
    if (bindingScope == null) {
      usedUnscopedBindings += key
    }

    // Recursively process dependencies
    for (param in binding.parameters.nonInstanceParameters) {
      if (param.isAssisted) continue

      // Process binding dependencies
      findAndProcessBinding(
        contextKey = param.contextualTypeKey,
        stackEntry = (param as ConstructorParameter).bindingStackEntry,
        node = node,
        graph = graph,
        bindingStack = bindingStack,
        bindingDependencies = bindingDependencies,
        usedUnscopedBindings = usedUnscopedBindings,
        visitedBindings = visitedBindings,
      )
    }

    if (binding is Binding.Alias) {
      // Track this even though we won't generate a field so that we can reference it when sorting
      // Annoyingly, I was never able to create a test that actually failed without this, but did
      // need this fix to fix a real world example in github.com/zacsweers/catchup
      bindingDependencies[key] = graph.requireBinding(binding.aliasedType, bindingStack)
    }
  }

  private fun IrBuilderWithScope.generateBindingArguments(
    targetParams: Parameters<out Parameter>,
    function: IrFunction,
    binding: Binding,
    generationContext: GraphGenerationContext,
  ): List<IrExpression?> {
    val params = function.parameters(metroContext)
    // TODO only value args are supported atm
    val paramsToMap = buildList {
      if (
        binding is Binding.Provided &&
          targetParams.instance?.type?.rawTypeOrNull()?.isObject != true
      ) {
        targetParams.instance?.let(::add)
      }
      addAll(targetParams.valueParameters.filterNot { it.isAssisted })
    }
    if (
      binding is Binding.Provided &&
        binding.providerFactory.providesFunction.correspondingPropertySymbol == null
    ) {
      check(params.valueParameters.size == paramsToMap.size) {
        """
        Inconsistent parameter types for type ${binding.typeKey}!
        Input type keys:
          - ${paramsToMap.map { it.typeKey }.joinToString()}
        Binding parameters (${function.kotlinFqName}):
          - ${function.valueParameters.map { ContextualTypeKey.from(metroContext,it).typeKey }.joinToString()}
        """
          .trimIndent()
      }
    }

    return params.valueParameters.mapIndexed { i, param ->
      val contextualTypeKey = paramsToMap[i].contextualTypeKey
      val typeKey = contextualTypeKey.typeKey

      val metroProviderSymbols = symbols.providerSymbolsFor(contextualTypeKey)

      // TODO consolidate this logic with generateBindingCode
      if (!contextualTypeKey.requiresProviderInstance) {
        // IFF the parameter can take a direct instance, try our instance fields
        generationContext.instanceFields[typeKey]?.let { instanceField ->
          return@mapIndexed irGetField(irGet(generationContext.thisReceiver), instanceField).let {
            with(metroProviderSymbols) { transformMetroProvider(it, contextualTypeKey) }
          }
        }
      }

      val providerInstance =
        if (typeKey in generationContext.providerFields) {
          // If it's in provider fields, invoke that field
          irGetField(
            irGet(generationContext.thisReceiver),
            generationContext.providerFields.getValue(typeKey),
          )
        } else if (
          binding is Binding.Provided &&
            binding.isIntoMultibinding &&
            binding in generationContext.multibindingProviderFields
        ) {
          irGetField(
            irGet(generationContext.thisReceiver),
            generationContext.multibindingProviderFields.getValue(binding),
          )
        } else {
          val entry =
            when (binding) {
              is Binding.ConstructorInjected -> {
                val constructor = binding.injectedConstructor
                BindingStack.Entry.injectedAt(
                  contextualTypeKey,
                  constructor,
                  constructor.valueParameters[i],
                )
              }

              is Binding.ObjectClass -> error("Object classes cannot have dependencies")

              is Binding.Provided,
              is Binding.Alias -> {
                BindingStack.Entry.injectedAt(
                  contextualTypeKey,
                  function,
                  function.valueParameters[i],
                )
              }

              is Binding.Assisted -> {
                BindingStack.Entry.injectedAt(contextualTypeKey, function)
              }

              is Binding.MembersInjected -> {
                BindingStack.Entry.injectedAt(contextualTypeKey, function)
              }

              is Binding.Multibinding -> {
                // TODO can't be right?
                BindingStack.Entry.injectedAt(contextualTypeKey, function)
              }

              is Binding.Absent,
              is Binding.BoundInstance,
              is Binding.GraphDependency -> error("Should never happen, logic is handled above")
            }
          generationContext.bindingStack.push(entry)
          // Generate binding code for each param
          val paramBinding =
            generationContext.graph.getOrCreateBinding(
              contextualTypeKey,
              generationContext.bindingStack,
            )

          if (paramBinding is Binding.Absent) {
            // Null argument expressions get treated as absent in the final call
            return@mapIndexed null
          }

          generateBindingCode(
            paramBinding,
            generationContext,
            contextualTypeKey = param.contextualTypeKey,
          )
        }

      typeAsProviderArgument(
        metroContext,
        param.contextualTypeKey,
        providerInstance,
        isAssisted = param.isAssisted,
        isGraphInstance = param.isGraphInstance,
      )
    }
  }

  private fun IrConstructorCall.shouldUnwrapMapKeyValues(): Boolean {
    val mapKeyMapKeyAnnotation = annotationClass.mapKeyAnnotation()!!.ir
    // TODO FIR check valid MapKey
    //  - single arg
    //  - no generics
    val unwrapValue = mapKeyMapKeyAnnotation.getSingleConstBooleanArgumentOrNull() != false
    return unwrapValue
  }

  private fun generateMapKeyLiteral(binding: Binding): IrExpression {
    val mapKey =
      when (binding) {
        is Binding.Alias -> binding.annotations.mapKeys.first().ir
        is Binding.Provided -> binding.annotations.mapKeys.first().ir
        is Binding.ConstructorInjected -> binding.annotations.mapKeys.first().ir
        else -> error("Unsupported multibinding source: $binding")
      }

    val unwrapValue = mapKey.shouldUnwrapMapKeyValues()
    val expression =
      if (!unwrapValue) {
        mapKey
      } else {
        // We can just copy the expression!
        mapKey.getValueArgument(0)!!
      }

    return expression
  }

  private fun IrBuilderWithScope.generateBindingCode(
    binding: Binding,
    generationContext: GraphGenerationContext,
    contextualTypeKey: ContextualTypeKey = binding.contextualTypeKey,
    fieldInitKey: TypeKey? = null,
  ): IrExpression {
    if (binding is Binding.Absent) {
      error("Absent bindings need to be checked prior to generateBindingCode()")
    }

    val metroProviderSymbols = symbols.providerSymbolsFor(contextualTypeKey)

    // If we already have a provider field we can just return it
    if (
      binding is Binding.Provided &&
        binding.isIntoMultibinding &&
        binding in generationContext.multibindingProviderFields
    ) {
      generationContext.multibindingProviderFields[binding]?.let {
        return irGetField(irGet(generationContext.thisReceiver), it).let {
          with(metroProviderSymbols) { transformMetroProvider(it, contextualTypeKey) }
        }
      }
    }

    // If we're initializing the field for this key, don't ever try to reach for an existing
    // provider for it.
    // This is important for cases like DelegateFactory and breaking cycles.
    if (fieldInitKey == null || fieldInitKey != binding.typeKey) {
      generationContext.providerFields[binding.typeKey]?.let {
        return irGetField(irGet(generationContext.thisReceiver), it).let {
          with(metroProviderSymbols) { transformMetroProvider(it, contextualTypeKey) }
        }
      }
    }

    return when (binding) {
      is Binding.ConstructorInjected -> {
        // Example_Factory.create(...)
        val injectableConstructor = binding.injectedConstructor
        val factory =
          injectConstructorTransformer.getOrGenerateFactory(binding.type, injectableConstructor)
            ?: return stubExpression(metroContext)

        with(factory) {
          invokeCreateExpression { createFunction ->
            generateBindingArguments(
              createFunction.parameters(metroContext),
              createFunction,
              binding,
              generationContext,
            )
          }
        }
      }

      is Binding.ObjectClass -> {
        instanceFactory(binding.typeKey.type, irGetObject(binding.type.symbol))
      }

      is Binding.Alias -> {
        // For binds functions, just use the backing type
        val aliasedBinding =
          binding.aliasedBinding(generationContext.graph, generationContext.bindingStack)
        check(aliasedBinding != binding) { "Aliased binding aliases itself" }
        return generateBindingCode(aliasedBinding, generationContext)
      }

      is Binding.Provided -> {
        val factoryClass =
          providesTransformer.getOrLookupFactoryClass(binding)?.clazz
            ?: return stubExpression(metroContext)
        // Invoke its factory's create() function
        val creatorClass =
          if (factoryClass.isObject) {
            factoryClass
          } else {
            factoryClass.companionObject()!!
          }
        val createFunction = creatorClass.requireSimpleFunction(Symbols.StringNames.CREATE)
        // Must use the provider's params for TypeKey as that has qualifier
        // annotations
        val args =
          generateBindingArguments(
            binding.parameters,
            createFunction.owner,
            binding,
            generationContext,
          )
        irInvoke(
          dispatchReceiver = irGetObject(creatorClass.symbol),
          callee = createFunction,
          args = args,
        )
      }

      is Binding.Assisted -> {
        // Example9_Factory_Impl.create(example9Provider);
        val implClass =
          assistedFactoryTransformer.getOrGenerateImplClass(binding.type)
            ?: return stubExpression(metroContext)

        val dispatchReceiver: IrExpression?
        val createFunction: IrSimpleFunctionSymbol
        val isFromDagger: Boolean
        if (options.enableDaggerRuntimeInterop && implClass.isFromJava()) {
          // Dagger interop
          createFunction =
            implClass
              .simpleFunctions()
              .first {
                it.isStatic &&
                  (it.name == Symbols.Names.create ||
                    it.name == Symbols.Names.createFactoryProvider)
              }
              .symbol
          dispatchReceiver = null
          isFromDagger = true
        } else {
          val implClassCompanion = implClass.companionObject()!!
          createFunction = implClassCompanion.requireSimpleFunction(Symbols.StringNames.CREATE)
          dispatchReceiver = irGetObject(implClassCompanion.symbol)
          isFromDagger = false
        }

        val delegateFactoryProvider = generateBindingCode(binding.target, generationContext)
        val invokeCreateExpression =
          irInvoke(
            dispatchReceiver = dispatchReceiver,
            callee = createFunction,
            args = listOf(delegateFactoryProvider),
          )
        if (isFromDagger) {
          with(symbols.daggerSymbols) {
            val targetType =
              (createFunction.owner.returnType as IrSimpleType).arguments[0].typeOrFail
            transformToMetroProvider(invokeCreateExpression, targetType)
          }
        } else {
          invokeCreateExpression
        }
      }

      is Binding.Multibinding -> {
        generateMultibindingExpression(binding, contextualTypeKey, generationContext, fieldInitKey)
      }

      is Binding.MembersInjected -> {
        val injectedClass = pluginContext.referenceClass(binding.targetClassId)!!.owner
        val injectedType = injectedClass.defaultType
        val injectorClass = membersInjectorTransformer.getOrGenerateInjector(injectedClass)?.ir

        if (injectorClass == null) {
          // Return a noop
          irInvoke(
              dispatchReceiver = irGetObject(symbols.metroMembersInjectors),
              callee = symbols.metroMembersInjectorsNoOp,
            )
            .apply { putTypeArgument(0, injectedType) }
            .let { with(metroProviderSymbols) { transformMetroProvider(it, contextualTypeKey) } }
        } else {
          val createFunction = injectorClass.requireSimpleFunction(Symbols.StringNames.CREATE)
          val args =
            generateBindingArguments(
              binding.parameters,
              createFunction.owner,
              binding,
              generationContext,
            )
          instanceFactory(
              injectedType,
              // InjectableClass_MembersInjector.create(stringValueProvider,
              // exampleComponentProvider)
              irInvoke(
                dispatchReceiver =
                  if (injectorClass.isObject) {
                    irGetObject(injectorClass.symbol)
                  } else {
                    // It's static from java, dagger interop
                    check(createFunction.owner.isStatic)
                    null
                  },
                callee = createFunction,
                args = args,
              ),
            )
            .let { with(metroProviderSymbols) { transformMetroProvider(it, contextualTypeKey) } }
        }
      }

      is Binding.Absent -> {
        // Should never happen, this should be checked before function/constructor injections.
        error("Unable to generate code for unexpected Absent binding: $binding")
      }

      is Binding.BoundInstance -> {
        // Should never happen, this should get handled in the provider fields logic above.
        error("Unable to generate code for unexpected BoundInstance binding: $binding")
      }

      is Binding.GraphDependency -> {
        val ownerKey = TypeKey(binding.graph.defaultType)
        val graphInstanceField =
          generationContext.instanceFields[ownerKey]
            ?: run {
              error(
                "No matching included type instance found for type ${ownerKey}. Available instance fields ${generationContext.instanceFields.keys}"
              )
            }

        val getterContextKey =
          ContextualTypeKey.from(metroContext, binding.getter, metroAnnotationsOf(binding.getter))
        val lambda =
          irLambda(
            context = pluginContext,
            parent = generationContext.thisReceiver.parent,
            receiverParameter = null,
            emptyList(),
            binding.typeKey.type,
            suspend = false,
          ) {
            val invokeGetter =
              irInvoke(
                dispatchReceiver =
                  irGetField(irGet(generationContext.thisReceiver), graphInstanceField),
                callee = binding.getter.symbol,
                typeHint = binding.typeKey.type,
              )
            val returnExpression =
              if (getterContextKey.isWrappedInProvider) {
                irInvoke(invokeGetter, callee = symbols.providerInvoke)
              } else if (getterContextKey.isWrappedInLazy) {
                irInvoke(invokeGetter, callee = symbols.lazyGetValue)
              } else {
                invokeGetter
              }
            +irReturn(returnExpression)
          }
        irInvoke(
            dispatchReceiver = null,
            callee = symbols.metroProviderFunction,
            typeHint = binding.typeKey.type.wrapInProvider(symbols.metroProvider),
            args = listOf(lambda),
          )
          .apply { putTypeArgument(0, binding.typeKey.type) }
      }
    }
  }

  private fun IrBuilderWithScope.generateMultibindingExpression(
    binding: Binding.Multibinding,
    contextualTypeKey: ContextualTypeKey,
    generationContext: GraphGenerationContext,
    fieldInitKey: TypeKey?,
  ): IrExpression {
    return if (binding.isSet) {
      generateSetMultibindingExpression(binding, contextualTypeKey, generationContext, fieldInitKey)
    } else {
      // It's a map
      generateMapMultibindingExpression(binding, contextualTypeKey, generationContext, fieldInitKey)
    }
  }

  private fun IrBuilderWithScope.generateSetMultibindingExpression(
    binding: Binding.Multibinding,
    contextualTypeKey: ContextualTypeKey,
    generationContext: GraphGenerationContext,
    fieldInitKey: TypeKey?,
  ): IrExpression {
    val elementType = (binding.typeKey.type as IrSimpleType).arguments.single().typeOrFail
    val (collectionProviders, individualProviders) =
      binding.sourceBindings.partition { it.annotations.isElementsIntoSet }
    // If we have any @ElementsIntoSet, we need to use SetFactory
    return if (collectionProviders.isNotEmpty() || contextualTypeKey.requiresProviderInstance) {
      generateSetFactoryExpression(
        elementType,
        collectionProviders,
        individualProviders,
        generationContext,
        fieldInitKey,
      )
    } else {
      generateSetBuilderExpression(binding, elementType, generationContext, fieldInitKey)
    }
  }

  private fun IrBuilderWithScope.generateSetBuilderExpression(
    binding: Binding.Multibinding,
    elementType: IrType,
    generationContext: GraphGenerationContext,
    fieldInitKey: TypeKey?,
  ): IrExpression {
    val callee: IrSimpleFunctionSymbol
    val args: List<IrExpression>
    when (val size = binding.sourceBindings.size) {
      0 -> {
        // emptySet()
        callee = symbols.emptySet
        args = emptyList()
      }

      1 -> {
        // setOf(<one>)
        callee = symbols.setOfSingleton
        val provider = binding.sourceBindings.first()
        args = listOf(generateMultibindingArgument(provider, generationContext, fieldInitKey))
      }

      else -> {
        // buildSet(<size>) { ... }
        callee = symbols.buildSetWithCapacity
        args = buildList {
          add(irInt(size))
          add(
            irLambda(
              context = pluginContext,
              parent = parent,
              receiverParameter = pluginContext.irBuiltIns.mutableSetClass.typeWith(elementType),
              valueParameters = emptyList(),
              returnType = pluginContext.irBuiltIns.unitType,
              suspend = false,
            ) { function ->
              // This is the mutable set receiver
              val functionReceiver = function.extensionReceiverParameter!!
              binding.sourceBindings.forEach { provider ->
                +irInvoke(
                  dispatchReceiver = irGet(functionReceiver),
                  callee = symbols.mutableSetAdd.symbol,
                  args =
                    listOf(generateMultibindingArgument(provider, generationContext, fieldInitKey)),
                )
              }
            }
          )
        }
      }
    }

    return irCall(callee = callee, type = binding.typeKey.type, typeArguments = listOf(elementType))
      .apply {
        for ((i, arg) in args.withIndex()) {
          putValueArgument(i, arg)
        }
      }
  }

  private fun IrBuilderWithScope.generateSetFactoryExpression(
    elementType: IrType,
    collectionProviders: List<Binding>,
    individualProviders: List<Binding>,
    generationContext: GraphGenerationContext,
    fieldInitKey: TypeKey?,
  ): IrExpression {
    // SetFactory.<String>builder(1, 1)
    //   .addProvider(FileSystemModule_Companion_ProvideString1Factory.create())
    //   .addCollectionProvider(provideString2Provider)
    //   .build()

    // SetFactory.<String>builder(1, 1)
    val builder: IrExpression =
      irInvoke(
          dispatchReceiver = irGetObject(symbols.setFactoryCompanionObject),
          callee = symbols.setFactoryBuilderFunction,
          typeHint = symbols.setFactoryBuilder.typeWith(elementType),
        )
        .apply {
          putTypeArgument(0, elementType)
          putValueArgument(0, irInt(individualProviders.size))
          putValueArgument(1, irInt(collectionProviders.size))
        }

    val withProviders =
      individualProviders.fold(builder) { receiver, provider ->
        irInvoke(
            dispatchReceiver = receiver,
            callee = symbols.setFactoryBuilderAddProviderFunction,
            typeHint = builder.type,
          )
          .apply {
            putValueArgument(
              0,
              generateBindingCode(provider, generationContext, fieldInitKey = fieldInitKey),
            )
          }
      }

    // .addProvider(FileSystemModule_Companion_ProvideString1Factory.create())
    val withCollectionProviders =
      collectionProviders.fold(withProviders) { receiver, provider ->
        irInvoke(
            dispatchReceiver = receiver,
            callee = symbols.setFactoryBuilderAddCollectionProviderFunction,
            typeHint = builder.type,
          )
          .apply {
            putValueArgument(
              0,
              generateBindingCode(provider, generationContext, fieldInitKey = fieldInitKey),
            )
          }
      }

    // .build()
    return irInvoke(
      dispatchReceiver = withCollectionProviders,
      callee = symbols.setFactoryBuilderBuildFunction,
      typeHint =
        pluginContext.irBuiltIns.setClass
          .typeWith(elementType)
          .wrapInProvider(symbols.metroProvider),
    )
  }

  private fun IrBuilderWithScope.generateMapMultibindingExpression(
    binding: Binding.Multibinding,
    contextualTypeKey: ContextualTypeKey,
    generationContext: GraphGenerationContext,
    fieldInitKey: TypeKey?,
  ): IrExpression {
    // MapFactory.<Integer, Integer>builder(2)
    //   .put(1, FileSystemModule_Companion_ProvideMapInt1Factory.create())
    //   .put(2, provideMapInt2Provider)
    //   .build()
    // MapProviderFactory.<Integer, Integer>builder(2)
    //   .put(1, FileSystemModule_Companion_ProvideMapInt1Factory.create())
    //   .put(2, provideMapInt2Provider)
    //   .build()
    val valueWrappedType = contextualTypeKey.wrappedType.findMapValueType()!!

    val mapTypeArgs = (contextualTypeKey.typeKey.type as IrSimpleType).arguments
    check(mapTypeArgs.size == 2) { "Unexpected map type args: ${mapTypeArgs.joinToString()}" }
    val keyType: IrType = mapTypeArgs[0].typeOrFail
    val rawValueType = mapTypeArgs[1].typeOrFail
    val rawValueTypeMetadata =
      rawValueType.typeOrFail.asContextualTypeKey(
        metroContext,
        null,
        hasDefault = false,
        isIntoMultibinding = false,
      )

    // TODO what about Map<String, Provider<Lazy<String>>>?
    //  isDeferrable() but we need to be able to convert back to the middle type
    val useProviderFactory: Boolean = valueWrappedType is WrappedType.Provider
    val valueType: IrType = rawValueTypeMetadata.typeKey.type

    val targetCompanionObject =
      if (useProviderFactory) {
        symbols.mapProviderFactoryCompanionObject
      } else {
        symbols.mapFactoryCompanionObject
      }

    val size = binding.sourceBindings.size
    val mapProviderType =
      pluginContext.irBuiltIns.mapClass
        .typeWith(
          keyType,
          if (useProviderFactory) {
            rawValueType.wrapInProvider(symbols.metroProvider)
          } else {
            rawValueType
          },
        )
        .wrapInProvider(symbols.metroProvider)

    // TODO check if binding allows empty?
    if (size == 0) {
      // If it's empty then short-circuit here
      val emptyCallee =
        if (useProviderFactory) {
          // MapProviderFactory.empty()
          symbols.mapProviderFactoryEmptyFunction
        } else {
          // MapFactory.empty()
          symbols.mapFactoryEmptyFunction
        }

      return irInvoke(
        dispatchReceiver = irGetObject(targetCompanionObject),
        callee = emptyCallee,
        typeHint = mapProviderType,
      )
    }

    val builderFunction =
      if (useProviderFactory) {
        symbols.mapProviderFactoryBuilderFunction
      } else {
        symbols.mapFactoryBuilderFunction
      }
    val builderType =
      if (useProviderFactory) {
        symbols.mapProviderFactoryBuilder
      } else {
        symbols.mapFactoryBuilder
      }

    // MapFactory.<Integer, Integer>builder(2)
    // MapProviderFactory.<Integer, Integer>builder(2)
    val builder: IrExpression =
      irInvoke(
          dispatchReceiver = irGetObject(targetCompanionObject),
          callee = builderFunction,
          typeHint = builderType.typeWith(keyType, valueType),
        )
        .apply {
          putTypeArgument(0, keyType)
          putTypeArgument(1, valueType)
          putValueArgument(0, irInt(size))
        }

    val putFunction =
      if (useProviderFactory) {
        symbols.mapProviderFactoryBuilderPutFunction
      } else {
        symbols.mapFactoryBuilderPutFunction
      }
    val putAllFunction =
      if (useProviderFactory) {
        symbols.mapProviderFactoryBuilderPutAllFunction
      } else {
        symbols.mapFactoryBuilderPutAllFunction
      }

    val withProviders =
      binding.sourceBindings.fold(builder) { receiver, sourceBinding ->
        val providerTypeMetadata = sourceBinding.contextualTypeKey

        // TODO FIR this should be an error actually
        val isMap =
          providerTypeMetadata.typeKey.type.rawType().symbol == context.irBuiltIns.mapClass

        val putter =
          if (isMap) {
            // use putAllFunction
            // .putAll(1, FileSystemModule_Companion_ProvideMapInt1Factory.create())
            // TODO is this only for inheriting in GraphExtensions?
            TODO("putAll isn't yet supported")
          } else {
            // .put(1, FileSystemModule_Companion_ProvideMapInt1Factory.create())
            putFunction
          }
        irInvoke(dispatchReceiver = receiver, callee = putter, typeHint = builder.type).apply {
          putValueArgument(0, generateMapKeyLiteral(sourceBinding))
          putValueArgument(
            1,
            generateBindingCode(sourceBinding, generationContext, fieldInitKey = fieldInitKey),
          )
        }
      }

    // .build()
    val buildFunction =
      if (useProviderFactory) {
        symbols.mapProviderFactoryBuilderBuildFunction
      } else {
        symbols.mapFactoryBuilderBuildFunction
      }

    return irInvoke(
      dispatchReceiver = withProviders,
      callee = buildFunction,
      typeHint = mapProviderType,
    )
  }

  private fun IrBuilderWithScope.generateMultibindingArgument(
    provider: Binding,
    generationContext: GraphGenerationContext,
    fieldInitKey: TypeKey?,
  ): IrExpression {
    val bindingCode = generateBindingCode(provider, generationContext, fieldInitKey = fieldInitKey)
    return typeAsProviderArgument(
      metroContext,
      contextKey = ContextualTypeKey.create(provider.typeKey),
      bindingCode = bindingCode,
      isAssisted = false,
      isGraphInstance = false,
    )
  }
}

internal class GraphGenerationContext(
  val graph: BindingGraph,
  val thisReceiver: IrValueParameter,
  // TODO we can end up in awkward situations where we
  //  have the same type keys in both instance and provider fields
  //  this is tricky because depending on the context, it's not valid
  //  to use an instance (for example - you need a provider). How can we
  //  clean this up?
  val instanceFields: Map<TypeKey, IrField>,
  val providerFields: Map<TypeKey, IrField>,
  val multibindingProviderFields: Map<Binding.Provided, IrField>,
  val bindingStack: BindingStack,
) {
  // Each declaration in FIR is actually generated with a different "this" receiver, so we
  // need to be able to specify this per-context.
  // TODO not sure if this is really the best way to do this? Only necessary when implementing
  //  accessors/injectors
  fun withReceiver(receiver: IrValueParameter): GraphGenerationContext =
    GraphGenerationContext(
      graph,
      receiver,
      instanceFields,
      providerFields,
      multibindingProviderFields,
      bindingStack,
    )
}<|MERGE_RESOLUTION|>--- conflicted
+++ resolved
@@ -252,11 +252,7 @@
         if (isGraph) {
           // It's just an external graph, just read the declared types from it
           graphDeclaration
-<<<<<<< HEAD
-            .requireNestedClass(Symbols.Names.MetroGraph)
-=======
             .metroGraph // Doesn't cover contributed graphs but they're not visible anyway
->>>>>>> 07e42f11
             .allCallableMembers(
               metroContext,
               excludeInheritedMembers = false,
@@ -404,12 +400,7 @@
       return dependentNode
     }
 
-<<<<<<< HEAD
-    val nonNullMetroGraph =
-      metroGraph ?: graphDeclaration.requireNestedClass(Symbols.Names.MetroGraph)
-=======
     val nonNullMetroGraph = metroGraph ?: graphDeclaration.metroGraph
->>>>>>> 07e42f11
     val graphTypeKey = TypeKey(graphDeclaration.typeWith())
     val graphContextKey = ContextualTypeKey.create(graphTypeKey)
 
@@ -692,13 +683,6 @@
       return it
     }
 
-<<<<<<< HEAD
-    val metroGraph =
-      dependencyGraphDeclaration.nestedClasses.singleOrNull { it.name == Symbols.Names.MetroGraph }
-        ?: error("Expected generated dependency graph for $graphClassId")
-
-=======
->>>>>>> 07e42f11
     if (dependencyGraphDeclaration.isExternalParent) {
       // Externally compiled, look up its generated class
       metroDependencyGraphsByClass[graphClassId] = metroGraph
@@ -997,11 +981,7 @@
         val providerFieldsSet = depNode.proto.provider_field_names.toSet()
         val instanceFieldsSet = depNode.proto.instance_field_names.toSet()
 
-<<<<<<< HEAD
-        val graphImpl = depNode.sourceGraph.requireNestedClass(Symbols.Names.MetroGraph)
-=======
         val graphImpl = depNode.sourceGraph.metroGraph
->>>>>>> 07e42f11
         for (accessor in graphImpl.functions) {
           // TODO exclude toString/equals/hashCode or use marker annotation?
           when (accessor.name.asString().removeSuffix(Symbols.StringNames.METRO_ACCESSOR)) {
@@ -1231,13 +1211,9 @@
         } else {
           // Implement the factory's $$Impl class
           val factoryClass =
-<<<<<<< HEAD
-            creator.type.requireNestedClass(Symbols.Names.MetroImpl).apply(implementFactoryFunction)
-=======
             factoryCreator.type
-              .requireNestedClass(Symbols.Names.metroImpl)
+              .requireNestedClass(Symbols.Names.MetroImpl)
               .apply(implementFactoryFunction)
->>>>>>> 07e42f11
 
           // Implement a factory() function that returns the factory impl instance
           requireSimpleFunction(Symbols.StringNames.FACTORY).owner.apply {
@@ -1341,23 +1317,6 @@
               // Extended graphs
               addBoundInstanceField { irGet(irParam) }
               // Check that the input parameter is an instance of the metrograph class
-<<<<<<< HEAD
-              val depMetroGraph = graphDep.sourceGraph.requireNestedClass(Symbols.Names.MetroGraph)
-              extraConstructorStatements.add {
-                irIfThen(
-                  condition = irNotIs(irGet(irParam), depMetroGraph.defaultType),
-                  type = pluginContext.irBuiltIns.unitType,
-                  thenPart =
-                    irThrow(
-                      irInvoke(
-                        callee = context.irBuiltIns.illegalArgumentExceptionSymbol,
-                        args =
-                          listOf(
-                            irConcat().apply {
-                              addArgument(
-                                irString(
-                                  "Constructor parameter ${irParam.name} _must_ be a Metro-compiler-generated instance of ${graphDep.sourceGraph.kotlinFqName.asString()} but was "
-=======
               // Only do this for $$MetroGraph instances. Not necessary for ContributedGraphs
               if (graphDep.sourceGraph != graphClass) {
                 val depMetroGraph = graphDep.sourceGraph.metroGraph
@@ -1376,7 +1335,6 @@
                                   irString(
                                     "Constructor parameter ${irParam.name} _must_ be a Metro-compiler-generated instance of ${graphDep.sourceGraph.kotlinFqName.asString()} but was "
                                   )
->>>>>>> 07e42f11
                                 )
                                 addArgument(
                                   irInvoke(
@@ -1437,11 +1395,7 @@
       // Add instance fields for all the parent graphs
       for (parent in node.allExtendedNodes.values) {
         if (!parent.isExtendable) continue
-<<<<<<< HEAD
-        val parentMetroGraph = parent.sourceGraph.requireNestedClass(Symbols.Names.MetroGraph)
-=======
         val parentMetroGraph = parent.sourceGraph.metroGraph
->>>>>>> 07e42f11
         val proto =
           parent.proto
             ?: run {
