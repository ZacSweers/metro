--- conflicted
+++ resolved
@@ -168,12 +168,7 @@
     // TODO can we eagerly check for known metro types and skip?
     // Native/WASM/JS compilation hint gen can't be done in IR
     // https://youtrack.jetbrains.com/issue/KT-75865
-<<<<<<< HEAD
-    val generateHints =
-      options.generateContributionHints && !options.generateContributionHintsInFir
-=======
     val generateHints = options.generateContributionHints && !options.generateContributionHintsInFir
->>>>>>> a39b8378
     if (generateHints) {
       contributionHintIrTransformer.visitClass(declaration)
     }
