--- conflicted
+++ resolved
@@ -22,12 +22,8 @@
 import dev.zacsweers.metro.compiler.ir.IrGraphExtensionGenerator
 import dev.zacsweers.metro.compiler.ir.IrGraphGenerator
 import dev.zacsweers.metro.compiler.ir.IrMetroContext
-<<<<<<< HEAD
-=======
 import dev.zacsweers.metro.compiler.ir.IrTypeKey
-import dev.zacsweers.metro.compiler.ir.MetroIrErrors
 import dev.zacsweers.metro.compiler.ir.ParentContext
->>>>>>> 1321abbb
 import dev.zacsweers.metro.compiler.ir.annotationsIn
 import dev.zacsweers.metro.compiler.ir.createIrBuilder
 import dev.zacsweers.metro.compiler.ir.finalizeFakeOverride
@@ -35,10 +31,8 @@
 import dev.zacsweers.metro.compiler.ir.implements
 import dev.zacsweers.metro.compiler.ir.irCallConstructorWithSameParameters
 import dev.zacsweers.metro.compiler.ir.irExprBodySafe
-import dev.zacsweers.metro.compiler.ir.isAnnotatedWithAny
 import dev.zacsweers.metro.compiler.ir.isExternalParent
 import dev.zacsweers.metro.compiler.ir.metroGraphOrFail
-import dev.zacsweers.metro.compiler.ir.overriddenSymbolsSequence
 import dev.zacsweers.metro.compiler.ir.rawType
 import dev.zacsweers.metro.compiler.ir.requireNestedClass
 import dev.zacsweers.metro.compiler.ir.requireSimpleFunction
@@ -71,7 +65,6 @@
 import org.jetbrains.kotlin.ir.util.isLocal
 import org.jetbrains.kotlin.ir.util.kotlinFqName
 import org.jetbrains.kotlin.ir.util.nestedClasses
-import org.jetbrains.kotlin.ir.util.parentAsClass
 import org.jetbrains.kotlin.ir.util.primaryConstructor
 import org.jetbrains.kotlin.ir.util.propertyIfAccessor
 import org.jetbrains.kotlin.ir.visitors.IrElementTransformerVoid
@@ -398,28 +391,9 @@
           tracer.traceNested("Validate graph") {
             bindingGraph.seal(it) { errors ->
               for ((declaration, message) in errors) {
-<<<<<<< HEAD
                 diagnosticReporter
                   .at(declaration ?: dependencyGraphDeclaration)
                   .report(MetroDiagnostics.METRO_ERROR, message)
-=======
-                // TODO in kotlin 2.2.20 we can just use the reporter
-                val toReport =
-                  declaration?.takeIf {
-                    it.fileOrNull != null && it.origin != Origins.GeneratedGraphExtension
-                  } ?: dependencyGraphDeclaration
-                if (
-                  toReport.fileOrNull != null && toReport.origin != Origins.GeneratedGraphExtension
-                ) {
-                  diagnosticReporter.at(toReport).report(MetroIrErrors.METRO_ERROR, message)
-                } else {
-                  messageCollector.report(
-                    CompilerMessageSeverity.ERROR,
-                    message,
-                    toReport.location(),
-                  )
-                }
->>>>>>> 1321abbb
               }
               exitProcessing()
             }
@@ -445,30 +419,6 @@
       }
 
       // Check if any parents haven't been generated yet. If so, generate them now
-<<<<<<< HEAD
-      for (parent in node.allExtendedNodes.values) {
-        if (!parent.isExtendable) continue
-        var proto = parent.proto
-        val needsToGenerateParent =
-          proto == null &&
-            parent.sourceGraph.classId !in processedMetroDependencyGraphsByClass &&
-            !parent.sourceGraph.isExternalParent
-        if (needsToGenerateParent) {
-          visitClass(parent.sourceGraph)
-          proto =
-            dependencyGraphNodeCache
-              .requirePreviouslyComputed(parent.sourceGraph.classIdOrFail)
-              .proto
-        }
-        if (proto == null) {
-          diagnosticReporter
-            .at(parent.sourceGraph)
-            .report(
-              MetroDiagnostics.METRO_ERROR,
-              "Extended parent graph ${parent.sourceGraph.kotlinFqName} is missing Metro metadata. Was it compiled by the Metro compiler?",
-            )
-          exitProcessing()
-=======
       if (dependencyGraphDeclaration.origin != Origins.GeneratedGraphExtension) {
         for (parent in node.allExtendedNodes.values) {
           var proto = parent.proto
@@ -487,12 +437,11 @@
             diagnosticReporter
               .at(parent.sourceGraph)
               .report(
-                MetroIrErrors.METRO_ERROR,
+                MetroDiagnostics.METRO_ERROR,
                 "Extended parent graph ${parent.sourceGraph.kotlinFqName} is missing Metro metadata. Was it compiled by the Metro compiler?",
               )
             exitProcessing()
           }
->>>>>>> 1321abbb
         }
       }
 
