--- conflicted
+++ resolved
@@ -244,12 +244,7 @@
             type
               .rawType()
               .allCallableMembers(
-<<<<<<< HEAD
-                excludeInheritedMembers = true,
-=======
-                metroContext,
                 excludeInheritedMembers = false,
->>>>>>> 169142c4
                 excludeCompanionObjectMembers = true,
                 functionFilter = { it.symbol !in seenSymbols },
                 propertyFilter = {
