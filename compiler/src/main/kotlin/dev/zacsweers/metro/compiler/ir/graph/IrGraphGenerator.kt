--- conflicted
+++ resolved
@@ -13,7 +13,6 @@
 import dev.zacsweers.metro.compiler.ir.IrTypeKey
 import dev.zacsweers.metro.compiler.ir.allSupertypesSequence
 import dev.zacsweers.metro.compiler.ir.buildBlockBody
-import dev.zacsweers.metro.compiler.ir.concreteTypeArguments
 import dev.zacsweers.metro.compiler.ir.createIrBuilder
 import dev.zacsweers.metro.compiler.ir.doubleCheck
 import dev.zacsweers.metro.compiler.ir.finalizeFakeOverride
@@ -826,13 +825,9 @@
                 +irInvoke(
                   callee = function.symbol,
                   typeArgs =
-<<<<<<< HEAD
-                    targetParam.type.requireSimpleType(targetParam).concreteTypeArguments(),
-=======
                     targetParam.type.requireSimpleType(targetParam).arguments.map {
                       it.typeOrNullableAny
                     },
->>>>>>> d7c6228f
                   args =
                     buildList {
                       add(irGet(targetParam))
