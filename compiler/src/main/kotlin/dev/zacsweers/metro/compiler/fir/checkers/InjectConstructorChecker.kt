// Copyright (C) 2024 Zac Sweers
// SPDX-License-Identifier: Apache-2.0
package dev.zacsweers.metro.compiler.fir.checkers

import dev.zacsweers.metro.compiler.Symbols.DaggerSymbols
import dev.zacsweers.metro.compiler.fir.FirMetroErrors
import dev.zacsweers.metro.compiler.fir.annotationsIn
import dev.zacsweers.metro.compiler.fir.classIds
import dev.zacsweers.metro.compiler.fir.findInjectConstructor
import dev.zacsweers.metro.compiler.fir.validateInjectedClass
import org.jetbrains.kotlin.diagnostics.DiagnosticReporter
import org.jetbrains.kotlin.diagnostics.reportOn
import org.jetbrains.kotlin.fir.analysis.checkers.MppCheckerKind
import org.jetbrains.kotlin.fir.analysis.checkers.context.CheckerContext
import org.jetbrains.kotlin.fir.analysis.checkers.declaration.FirClassChecker
import org.jetbrains.kotlin.fir.declarations.FirClass
import org.jetbrains.kotlin.fir.declarations.getAnnotationByClassId

internal object InjectConstructorChecker : FirClassChecker(MppCheckerKind.Common) {

  context(context: CheckerContext, reporter: DiagnosticReporter)
  override fun check(declaration: FirClass) {
    val source = declaration.source ?: return
    val session = context.session
    val classIds = session.classIds

    val classInjectAnnotation =
      declaration.annotationsIn(session, classIds.injectAnnotations).toList()

    val injectedConstructor =
      declaration.symbol.findInjectConstructor(session, checkClass = false) {
        return
      }

    val isInjected = classInjectAnnotation.isNotEmpty() || injectedConstructor != null
    if (!isInjected) return

    declaration
      .getAnnotationByClassId(DaggerSymbols.ClassIds.DAGGER_REUSABLE_CLASS_ID, session)
      ?.let {
        reporter.reportOn(it.source ?: source, FirMetroErrors.DAGGER_REUSABLE_ERROR)
        return
      }

    if (classInjectAnnotation.isNotEmpty() && injectedConstructor != null) {
      reporter.reportOn(
        injectedConstructor.source,
        FirMetroErrors.CANNOT_HAVE_INJECT_IN_MULTIPLE_TARGETS,
      )
      return
    }

    declaration.validateInjectedClass(context, reporter) {
      return
    }
<<<<<<< HEAD
=======

    val constructorToValidate = injectedConstructor ?: declaration.primaryConstructorIfAny(session)
    constructorToValidate?.validateVisibility("Injected constructors") {
      return
    }
>>>>>>> cc699a89
  }
}<|MERGE_RESOLUTION|>--- conflicted
+++ resolved
@@ -53,13 +53,5 @@
     declaration.validateInjectedClass(context, reporter) {
       return
     }
-<<<<<<< HEAD
-=======
-
-    val constructorToValidate = injectedConstructor ?: declaration.primaryConstructorIfAny(session)
-    constructorToValidate?.validateVisibility("Injected constructors") {
-      return
-    }
->>>>>>> cc699a89
   }
 }