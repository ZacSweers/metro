// Copyright (C) 2024 Zac Sweers
// SPDX-License-Identifier: Apache-2.0
package dev.zacsweers.metro.compiler.fir.checkers

import dev.zacsweers.metro.compiler.Symbols.DaggerSymbols
import dev.zacsweers.metro.compiler.fir.FirMetroErrors
import dev.zacsweers.metro.compiler.fir.annotationsIn
import dev.zacsweers.metro.compiler.fir.asFirContextualTypeKey
import dev.zacsweers.metro.compiler.fir.classIds
import dev.zacsweers.metro.compiler.fir.findInjectConstructor
import dev.zacsweers.metro.compiler.fir.isAnnotatedWithAny
import dev.zacsweers.metro.compiler.fir.validateInjectedClass
import org.jetbrains.kotlin.diagnostics.DiagnosticReporter
import org.jetbrains.kotlin.diagnostics.reportOn
import org.jetbrains.kotlin.fir.analysis.checkers.MppCheckerKind
import org.jetbrains.kotlin.fir.analysis.checkers.context.CheckerContext
import org.jetbrains.kotlin.fir.analysis.checkers.declaration.FirClassChecker
import org.jetbrains.kotlin.fir.declarations.FirClass
import org.jetbrains.kotlin.fir.declarations.getAnnotationByClassId
<<<<<<< HEAD
=======
import org.jetbrains.kotlin.fir.declarations.primaryConstructorIfAny
import org.jetbrains.kotlin.fir.resolve.toClassSymbol
import org.jetbrains.kotlin.fir.types.classId
>>>>>>> 75809e8c

internal object InjectConstructorChecker : FirClassChecker(MppCheckerKind.Common) {

  context(context: CheckerContext, reporter: DiagnosticReporter)
  override fun check(declaration: FirClass) {
    val source = declaration.source ?: return
    val session = context.session
    val classIds = session.classIds

    val classInjectAnnotation =
      declaration.annotationsIn(session, classIds.injectAnnotations).toList()

    val injectedConstructor =
      declaration.symbol.findInjectConstructor(session, checkClass = false) {
        return
      }

    val isInjected = classInjectAnnotation.isNotEmpty() || injectedConstructor != null
    if (!isInjected) return

    declaration
      .getAnnotationByClassId(DaggerSymbols.ClassIds.DAGGER_REUSABLE_CLASS_ID, session)
      ?.let {
        reporter.reportOn(it.source ?: source, FirMetroErrors.DAGGER_REUSABLE_ERROR)
        return
      }

    if (classInjectAnnotation.isNotEmpty() && injectedConstructor != null) {
      reporter.reportOn(
        injectedConstructor.source,
        FirMetroErrors.CANNOT_HAVE_INJECT_IN_MULTIPLE_TARGETS,
      )
      return
    }

    declaration.validateInjectedClass(context, reporter) {
      return
    }
<<<<<<< HEAD
=======

    val constructorToValidate =
      injectedConstructor ?: declaration.primaryConstructorIfAny(session) ?: return
    constructorToValidate.validateVisibility(context, reporter, "Injected constructors") {
      return
    }

    for (parameter in constructorToValidate.valueParameterSymbols) {
      if (parameter.isAnnotatedWithAny(session, classIds.assistedAnnotations)) continue
      val type = parameter.resolvedReturnTypeRef.coneType
      val contextKey = type.asFirContextualTypeKey(session, null, false)
      if (contextKey.isWrappedInLazy) {
        val canonicalType = contextKey.typeKey.type
        val canonicalClass = canonicalType.toClassSymbol(session) ?: continue
        if (canonicalClass.isAnnotatedWithAny(session, classIds.assistedFactoryAnnotations)) {
          reporter.reportOn(
            parameter.resolvedReturnTypeRef.source ?: parameter.source ?: source,
            FirMetroErrors.ASSISTED_FACTORIES_CANNOT_BE_LAZY,
            canonicalClass.name.asString(),
            canonicalClass.classId.asFqNameString(),
            context,
          )
          return
        }
      }
    }
>>>>>>> 75809e8c
  }
}<|MERGE_RESOLUTION|>--- conflicted
+++ resolved
@@ -17,12 +17,8 @@
 import org.jetbrains.kotlin.fir.analysis.checkers.declaration.FirClassChecker
 import org.jetbrains.kotlin.fir.declarations.FirClass
 import org.jetbrains.kotlin.fir.declarations.getAnnotationByClassId
-<<<<<<< HEAD
-=======
 import org.jetbrains.kotlin.fir.declarations.primaryConstructorIfAny
 import org.jetbrains.kotlin.fir.resolve.toClassSymbol
-import org.jetbrains.kotlin.fir.types.classId
->>>>>>> 75809e8c
 
 internal object InjectConstructorChecker : FirClassChecker(MppCheckerKind.Common) {
 
@@ -61,14 +57,9 @@
     declaration.validateInjectedClass(context, reporter) {
       return
     }
-<<<<<<< HEAD
-=======
 
     val constructorToValidate =
       injectedConstructor ?: declaration.primaryConstructorIfAny(session) ?: return
-    constructorToValidate.validateVisibility(context, reporter, "Injected constructors") {
-      return
-    }
 
     for (parameter in constructorToValidate.valueParameterSymbols) {
       if (parameter.isAnnotatedWithAny(session, classIds.assistedAnnotations)) continue
@@ -89,6 +80,5 @@
         }
       }
     }
->>>>>>> 75809e8c
   }
 }