// Copyright (C) 2024 Zac Sweers
// SPDX-License-Identifier: Apache-2.0
package dev.zacsweers.metro.compiler

import dev.zacsweers.metro.compiler.Symbols.FqNames.kotlinCollectionsPackageFqn
import dev.zacsweers.metro.compiler.Symbols.FqNames.metroHintsPackage
import dev.zacsweers.metro.compiler.Symbols.StringNames.METRO_RUNTIME_INTERNAL_PACKAGE
import dev.zacsweers.metro.compiler.Symbols.StringNames.METRO_RUNTIME_PACKAGE
import dev.zacsweers.metro.compiler.ir.ContextualTypeKey
import dev.zacsweers.metro.compiler.ir.IrMetroContext
import dev.zacsweers.metro.compiler.ir.irInvoke
import dev.zacsweers.metro.compiler.ir.rawTypeOrNull
import dev.zacsweers.metro.compiler.ir.requireSimpleFunction
import org.jetbrains.kotlin.backend.common.extensions.IrPluginContext
import org.jetbrains.kotlin.ir.builders.IrBuilderWithScope
import org.jetbrains.kotlin.ir.builders.irGetObject
import org.jetbrains.kotlin.ir.declarations.IrModuleFragment
import org.jetbrains.kotlin.ir.declarations.IrPackageFragment
import org.jetbrains.kotlin.ir.declarations.IrSimpleFunction
import org.jetbrains.kotlin.ir.declarations.createEmptyExternalPackageFragment
import org.jetbrains.kotlin.ir.expressions.IrExpression
import org.jetbrains.kotlin.ir.symbols.IrClassSymbol
import org.jetbrains.kotlin.ir.symbols.IrConstructorSymbol
import org.jetbrains.kotlin.ir.symbols.IrFunctionSymbol
import org.jetbrains.kotlin.ir.symbols.IrSimpleFunctionSymbol
import org.jetbrains.kotlin.ir.types.IrType
import org.jetbrains.kotlin.ir.types.classOrNull
import org.jetbrains.kotlin.ir.util.classId
import org.jetbrains.kotlin.ir.util.companionObject
import org.jetbrains.kotlin.ir.util.constructors
import org.jetbrains.kotlin.ir.util.dumpKotlinLike
import org.jetbrains.kotlin.ir.util.explicitParametersCount
import org.jetbrains.kotlin.ir.util.getPropertyGetter
import org.jetbrains.kotlin.ir.util.kotlinPackageFqn
import org.jetbrains.kotlin.ir.util.nestedClasses
import org.jetbrains.kotlin.name.CallableId
import org.jetbrains.kotlin.name.ClassId
import org.jetbrains.kotlin.name.FqName
import org.jetbrains.kotlin.name.StandardClassIds

internal class Symbols(
  private val moduleFragment: IrModuleFragment,
  val pluginContext: IrPluginContext,
  val classIds: dev.zacsweers.metro.compiler.ClassIds,
  val options: MetroOptions,
) {

  object StringNames {
    const val ADDITIONAL_SCOPES = "additionalScopes"
    const val AS_DAGGER_INTERNAL_PROVIDER = "asDaggerInternalProvider"
    const val AS_DAGGER_MEMBERS_INJECTOR = "asDaggerMembersInjector"
    const val AS_JAKARTA_PROVIDER = "asJakartaProvider"
    const val AS_JAVAX_PROVIDER = "asJavaxProvider"
    const val AS_METRO_MEMBERS_INJECTOR = "asMetroMembersInjector"
    const val AS_METRO_PROVIDER = "asMetroProvider"
    const val BINDING = "binding"
    const val BOUND_TYPE = "boundType"
    const val COMPOSABLE = "Composable"
    const val CONTRIBUTED = "contributed"
    const val CREATE = "create"
    const val CREATE_FACTORY_PROVIDER = "createFactoryProvider"
    const val CREATE_GRAPH = "createGraph"
    const val CREATE_GRAPH_FACTORY = "createGraphFactory"
    const val ELEMENTS_INTO_SET = "ElementsIntoSet"
    const val ERROR = "error"
    const val EXCLUDES = "excludes"
    const val EXTENDS = "Extends"
    const val FACTORY = "factory"
    const val GET = "get"
    const val IGNORE_QUALIFIER = "ignoreQualifier"
    const val INCLUDES = "Includes"
    const val INJECT = "Inject"
    const val INJECTED_FUNCTION_CLASS = "InjectedFunctionClass"
    const val INJECT_MEMBERS = "injectMembers"
    const val INTO_MAP = "IntoMap"
    const val INTO_SET = "IntoSet"
    const val INVOKE = "invoke"
    const val IS_EXTENDABLE = "isExtendable"
    const val IS_PROPERTY_ACCESSOR = "isPropertyAccessor"
    const val METRO_ACCESSOR = "_metroAccessor"
    const val METRO_CONTRIBUTION = "MetroContribution"
    const val METRO_FACTORY = "$\$MetroFactory"
    const val METRO_HINTS_PACKAGE = "metro.hints"
    const val METRO_IMPL = "$\$Impl"
    const val METRO_GRAPH = "$\$MetroGraph"
    const val METRO_RUNTIME_INTERNAL_PACKAGE = "dev.zacsweers.metro.internal"
    const val METRO_RUNTIME_PACKAGE = "dev.zacsweers.metro"
    const val NEW_INSTANCE = "newInstance"
    const val NON_RESTARTABLE_COMPOSABLE = "NonRestartableComposable"
    const val PROVIDER = "provider"
    const val PROVIDES = "Provides"
    const val PROVIDES_CALLABLE_ID = "ProvidesCallableId"
    const val RANK = "rank"
    const val REPLACES = "replaces"
    const val SCOPE = "scope"
    const val SINGLE_IN = "SingleIn"
    const val STABLE = "Stable"
  }

  object FqNames {
    val composeRuntime = FqName("androidx.compose.runtime")
    val kotlinCollectionsPackageFqn = StandardClassIds.BASE_COLLECTIONS_PACKAGE
    val metroHintsPackage = FqName(StringNames.METRO_HINTS_PACKAGE)
    val metroRuntimeInternalPackage = FqName(METRO_RUNTIME_INTERNAL_PACKAGE)
    val metroRuntimePackage = FqName(METRO_RUNTIME_PACKAGE)
    val GraphFactoryInvokeFunctionMarkerClass =
      ClassIds.GraphFactoryInvokeFunctionMarkerClass.asSingleFqName()
    val ProvidesCallableIdClass = ClassIds.ProvidesCallableId.asSingleFqName()

    fun scopeHint(scopeClassId: ClassId): FqName {
      return CallableIds.scopeHint(scopeClassId).asSingleFqName()
    }
  }

  object CallableIds {
    fun scopeHint(scopeClassId: ClassId): CallableId {
      return CallableId(metroHintsPackage, scopeClassId.joinSimpleNames().shortClassName)
    }
  }

  // TODO replace with StandardClassIds
  object ClassIds {
    val Composable = ClassId(FqNames.composeRuntime, StringNames.COMPOSABLE.asName())
    val GraphFactoryInvokeFunctionMarkerClass =
      ClassId(FqNames.metroRuntimeInternalPackage, "GraphFactoryInvokeFunctionMarker".asName())
    val Lazy = StandardClassIds.byName("Lazy")
    val MembersInjector = ClassId(FqNames.metroRuntimePackage, Names.membersInjector)
    val NonRestartableComposable =
      ClassId(FqNames.composeRuntime, StringNames.NON_RESTARTABLE_COMPOSABLE.asName())
    val ProvidesCallableId =
      ClassId(FqNames.metroRuntimeInternalPackage, StringNames.PROVIDES_CALLABLE_ID.asName())
    val Stable = ClassId(FqNames.composeRuntime, StringNames.STABLE.asName())
    val metroBinds = ClassId(FqNames.metroRuntimePackage, Names.Binds)
    val metroContribution =
      ClassId(FqNames.metroRuntimeInternalPackage, StringNames.METRO_CONTRIBUTION.asName())
    val metroExtends = ClassId(FqNames.metroRuntimePackage, StringNames.EXTENDS.asName())
    val metroFactory = ClassId(FqNames.metroRuntimeInternalPackage, Names.FactoryClass)
    val metroIncludes = ClassId(FqNames.metroRuntimePackage, StringNames.INCLUDES.asName())
    val metroInject = ClassId(FqNames.metroRuntimePackage, StringNames.INJECT.asName())
    val metroInjectedFunctionClass =
      ClassId(FqNames.metroRuntimeInternalPackage, StringNames.INJECTED_FUNCTION_CLASS.asName())
    val metroIntoMap = ClassId(FqNames.metroRuntimePackage, StringNames.INTO_MAP.asName())
    val metroIntoSet = ClassId(FqNames.metroRuntimePackage, StringNames.INTO_SET.asName())
    val metroProvider = ClassId(FqNames.metroRuntimePackage, Names.ProviderClass)
    val metroProvides = ClassId(FqNames.metroRuntimePackage, StringNames.PROVIDES.asName())
    val metroSingleIn = ClassId(FqNames.metroRuntimePackage, StringNames.SINGLE_IN.asName())
  }

  object Names {
    val Binds = "Binds".asName()
    val FactoryClass = "Factory".asName()
    val MetroContribution = "$\$MetroContribution".asName()
    val MetroFactory = StringNames.METRO_FACTORY.asName()
    val MetroGraph = "$\$MetroGraph".asName()
    val MetroImpl = StringNames.METRO_IMPL.asName()
    val MetroMembersInjector = "$\$MetroMembersInjector".asName()
    val ProviderClass = "Provider".asName()
    val additionalScopes = StringNames.ADDITIONAL_SCOPES.asName()
    val binding = StringNames.BINDING.asName()
    val boundType = StringNames.BOUND_TYPE.asName()
    val contributed = StringNames.CONTRIBUTED.asName()
    val create = StringNames.CREATE.asName()
    val createFactoryProvider = StringNames.CREATE_FACTORY_PROVIDER.asName()
    val createGraph = StringNames.CREATE_GRAPH.asName()
    val createGraphFactory = StringNames.CREATE_GRAPH_FACTORY.asName()
    val delegateFactory = "delegateFactory".asName()
    val error = StringNames.ERROR.asName()
    val excludes = StringNames.EXCLUDES.asName()
    val factory = StringNames.FACTORY.asName()
    val ignoreQualifier = StringNames.IGNORE_QUALIFIER.asName()
    val injectMembers = StringNames.INJECT_MEMBERS.asName()
    val instance = "instance".asName()
    val invoke = StringNames.INVOKE.asName()
    val isExtendable = StringNames.IS_EXTENDABLE.asName()
    val isPropertyAccessor = StringNames.IS_PROPERTY_ACCESSOR.asName()
    val membersInjector = "MembersInjector".asName()
    val metroAccessor = StringNames.METRO_ACCESSOR.asName()
<<<<<<< HEAD
    val newInstance = StringNames.NEW_INSTANCE.asName()
    val provider = StringNames.PROVIDER.asName()
    val rank = StringNames.RANK.asName()
    val receiver = "receiver".asName()
    val replaces = StringNames.REPLACES.asName()
    val scope = StringNames.SCOPE.asName()
=======
    val metroFactory = Name.identifier(StringNames.METRO_FACTORY)
    val metroContribution = Name.identifier("$\$MetroContribution")
    val metroGraph = StringNames.METRO_GRAPH.asName()
    val metroHint = Name.identifier("hint")
    val metroImpl = StringNames.METRO_IMPL.asName()
    val metroMembersInjector = Name.identifier("$\$MetroMembersInjector")
    val membersInjector = Name.identifier("MembersInjector")
    val newInstanceFunction = StringNames.NEW_INSTANCE.asName()
    val providerClassName = Name.identifier("Provider")
    val providerFunction = Name.identifier(StringNames.PROVIDER)
    val receiver = Name.identifier("receiver")
    // Used in @Assisted.value
    val value = StandardNames.DEFAULT_VALUE_PARAMETER
>>>>>>> 07e42f11

    val metroNames = setOf(MetroFactory, MetroGraph, MetroImpl, MetroMembersInjector)
  }

  private val metroRuntime: IrPackageFragment by lazy {
    moduleFragment.createPackage(METRO_RUNTIME_PACKAGE)
  }
  private val metroRuntimeInternal: IrPackageFragment by lazy {
    moduleFragment.createPackage(METRO_RUNTIME_INTERNAL_PACKAGE)
  }
  private val stdlib: IrPackageFragment by lazy {
    moduleFragment.createPackage(kotlinPackageFqn.asString())
  }
  private val stdlibCollections: IrPackageFragment by lazy {
    moduleFragment.createPackage(kotlinCollectionsPackageFqn.asString())
  }

  val metroProviderSymbols = MetroProviderSymbols(metroRuntimeInternal, pluginContext)
  val daggerSymbols by lazy {
    check(options.enableDaggerRuntimeInterop)
    DaggerSymbols(moduleFragment, pluginContext)
  }

  fun providerSymbolsFor(key: ContextualTypeKey): ProviderSymbols {
    return key.rawType?.let(::providerSymbolsFor) ?: metroProviderSymbols
  }

  fun providerSymbolsFor(type: IrType?): ProviderSymbols {
    val useDaggerInterop =
      options.enableDaggerRuntimeInterop &&
        run {
          val classId = type?.classOrNull?.owner?.classId
          classId in daggerSymbols.providerPrimitives ||
            classId == DaggerSymbols.ClassIds.DAGGER_LAZY_CLASS_ID
        }
    return if (useDaggerInterop) daggerSymbols else metroProviderSymbols
  }

  val asContribution: IrSimpleFunctionSymbol by lazy {
    pluginContext
      .referenceFunctions(CallableId(metroRuntime.packageFqName, Name.identifier("asContribution")))
      .single()
  }

  val metroCreateGraph: IrSimpleFunctionSymbol by lazy {
    pluginContext
      .referenceFunctions(CallableId(metroRuntime.packageFqName, "createGraph".asName()))
      .single()
  }

  val metroCreateGraphFactory: IrSimpleFunctionSymbol by lazy {
    pluginContext
      .referenceFunctions(CallableId(metroRuntime.packageFqName, "createGraphFactory".asName()))
      .single()
  }

  private val doubleCheck: IrClassSymbol by lazy {
    pluginContext.referenceClass(
      ClassId(metroRuntimeInternal.packageFqName, "DoubleCheck".asName())
    )!!
  }
  val doubleCheckCompanionObject by lazy { doubleCheck.owner.companionObject()!!.symbol }
  val doubleCheckProvider by lazy { doubleCheckCompanionObject.requireSimpleFunction("provider") }
  val doubleCheckLazy by lazy { doubleCheckCompanionObject.requireSimpleFunction("lazy") }

  private val providerOfLazy: IrClassSymbol by lazy {
    pluginContext.referenceClass(
      ClassId(metroRuntimeInternal.packageFqName, "ProviderOfLazy".asName())
    )!!
  }
  val providerOfLazyCompanionObject by lazy { providerOfLazy.owner.companionObject()!!.symbol }
  val providerOfLazyCreate: IrFunctionSymbol by lazy {
    providerOfLazyCompanionObject.requireSimpleFunction(StringNames.CREATE)
  }

  private val instanceFactory: IrClassSymbol by lazy {
    pluginContext.referenceClass(
      ClassId(metroRuntimeInternal.packageFqName, "InstanceFactory".asName())
    )!!
  }
  val instanceFactoryCompanionObject by lazy { instanceFactory.owner.companionObject()!!.symbol }
  val instanceFactoryInvoke: IrFunctionSymbol by lazy {
    instanceFactoryCompanionObject.requireSimpleFunction(StringNames.INVOKE)
  }

  val metroDependencyGraphAnnotationConstructor: IrConstructorSymbol by lazy {
    pluginContext.referenceClass(classIds.dependencyGraphAnnotation)!!.constructors.first()
  }

  val metroExtendsAnnotationConstructor: IrConstructorSymbol by lazy {
    pluginContext.referenceClass(ClassIds.metroExtends)!!.constructors.first()
  }

  val metroProvider: IrClassSymbol by lazy {
    pluginContext.referenceClass(ClassId(metroRuntime.packageFqName, "Provider".asName()))!!
  }

  val metroProviderFunction: IrSimpleFunctionSymbol by lazy {
    pluginContext
      .referenceFunctions(CallableId(metroRuntime.packageFqName, "provider".asName()))
      .single()
  }

  val providerInvoke: IrSimpleFunctionSymbol by lazy {
    metroProvider.requireSimpleFunction("invoke")
  }

  private val metroDelegateFactory: IrClassSymbol by lazy {
    pluginContext.referenceClass(
      ClassId(metroRuntimeInternal.packageFqName, "DelegateFactory".asName())
    )!!
  }

  val metroDelegateFactoryConstructor: IrConstructorSymbol by lazy {
    metroDelegateFactory.constructors.single()
  }

  val metroDelegateFactoryCompanion: IrClassSymbol by lazy {
    metroDelegateFactory.owner.companionObject()!!.symbol
  }

  val metroDelegateFactorySetDelegate: IrFunctionSymbol by lazy {
    metroDelegateFactoryCompanion.requireSimpleFunction("setDelegate")
  }

  val metroMembersInjector: IrClassSymbol by lazy {
    pluginContext.referenceClass(ClassId(metroRuntime.packageFqName, "MembersInjector".asName()))!!
  }

  val metroMembersInjectors: IrClassSymbol by lazy {
    pluginContext.referenceClass(
      ClassId(metroRuntimeInternal.packageFqName, "MembersInjectors".asName())
    )!!
  }

  val metroMembersInjectorsNoOp: IrSimpleFunctionSymbol by lazy {
    metroMembersInjectors.requireSimpleFunction("noOp")
  }

  val metroFactory: IrClassSymbol by lazy {
    pluginContext.referenceClass(ClassId(metroRuntimeInternal.packageFqName, "Factory".asName()))!!
  }

  val metroSingleIn: IrClassSymbol by lazy {
    pluginContext.referenceClass(ClassId(metroRuntime.packageFqName, "SingleIn".asName()))!!
  }

  val metroSingleInConstructor: IrConstructorSymbol by lazy { metroSingleIn.constructors.first() }

  val graphFactoryInvokeFunctionMarkerClass: IrClassSymbol by lazy {
    pluginContext.referenceClass(
      ClassId(metroRuntime.packageFqName, "GraphFactoryInvokeFunctionMarker".asName())
    )!!
  }

  val graphFactoryInvokeFunctionMarkerConstructor: IrConstructorSymbol by lazy {
    graphFactoryInvokeFunctionMarkerClass.constructors.first()
  }

  private val setFactory: IrClassSymbol by lazy {
    pluginContext.referenceClass(
      ClassId(metroRuntimeInternal.packageFqName, "SetFactory".asName())
    )!!
  }

  val setFactoryBuilder: IrClassSymbol by lazy {
    setFactory.owner.nestedClasses.first { it.name.asString() == "Builder" }.symbol
  }

  val setFactoryCompanionObject: IrClassSymbol by lazy {
    setFactory.owner.companionObject()!!.symbol
  }

  val setFactoryBuilderFunction: IrSimpleFunctionSymbol by lazy {
    setFactoryCompanionObject.requireSimpleFunction("builder")
  }

  val setFactoryBuilderAddProviderFunction: IrSimpleFunctionSymbol by lazy {
    setFactoryBuilder.requireSimpleFunction("addProvider")
  }

  val setFactoryBuilderAddCollectionProviderFunction: IrSimpleFunctionSymbol by lazy {
    setFactoryBuilder.requireSimpleFunction("addCollectionProvider")
  }

  val setFactoryBuilderBuildFunction: IrSimpleFunctionSymbol by lazy {
    setFactoryBuilder.requireSimpleFunction("build")
  }

  private val mapFactory: IrClassSymbol by lazy {
    pluginContext.referenceClass(
      ClassId(metroRuntimeInternal.packageFqName, "MapFactory".asName())
    )!!
  }

  val mapFactoryBuilder: IrClassSymbol by lazy {
    mapFactory.owner.nestedClasses.first { it.name.asString() == "Builder" }.symbol
  }

  val mapFactoryCompanionObject: IrClassSymbol by lazy {
    mapFactory.owner.companionObject()!!.symbol
  }

  val mapFactoryBuilderFunction: IrSimpleFunctionSymbol by lazy {
    mapFactoryCompanionObject.requireSimpleFunction("builder")
  }

  val mapFactoryEmptyFunction: IrSimpleFunctionSymbol by lazy {
    mapFactoryCompanionObject.requireSimpleFunction("empty")
  }

  val mapFactoryBuilderPutFunction: IrSimpleFunctionSymbol by lazy {
    mapFactoryBuilder.requireSimpleFunction("put")
  }

  val mapFactoryBuilderPutAllFunction: IrSimpleFunctionSymbol by lazy {
    mapFactoryBuilder.requireSimpleFunction("putAll")
  }

  val mapFactoryBuilderBuildFunction: IrSimpleFunctionSymbol by lazy {
    mapFactoryBuilder.requireSimpleFunction("build")
  }

  private val mapProviderFactory: IrClassSymbol by lazy {
    pluginContext.referenceClass(
      ClassId(metroRuntimeInternal.packageFqName, "MapProviderFactory".asName())
    )!!
  }

  val mapProviderFactoryBuilder: IrClassSymbol by lazy {
    mapProviderFactory.owner.nestedClasses.first { it.name.asString() == "Builder" }.symbol
  }

  val mapProviderFactoryCompanionObject: IrClassSymbol by lazy {
    mapProviderFactory.owner.companionObject()!!.symbol
  }

  val mapProviderFactoryBuilderFunction: IrSimpleFunctionSymbol by lazy {
    mapProviderFactoryCompanionObject.requireSimpleFunction("builder")
  }

  val mapProviderFactoryEmptyFunction: IrSimpleFunctionSymbol by lazy {
    mapProviderFactoryCompanionObject.requireSimpleFunction("empty")
  }

  val mapProviderFactoryBuilderPutFunction: IrSimpleFunctionSymbol by lazy {
    mapProviderFactoryBuilder.requireSimpleFunction("put")
  }

  val mapProviderFactoryBuilderPutAllFunction: IrSimpleFunctionSymbol by lazy {
    mapProviderFactoryBuilder.requireSimpleFunction("putAll")
  }

  val mapProviderFactoryBuilderBuildFunction: IrSimpleFunctionSymbol by lazy {
    mapProviderFactoryBuilder.requireSimpleFunction("build")
  }

  val stdlibLazy: IrClassSymbol by lazy {
    pluginContext.referenceClass(ClassId(stdlib.packageFqName, "Lazy".asName()))!!
  }

  val lazyGetValue: IrFunctionSymbol by lazy { stdlibLazy.getPropertyGetter("get")!! }

  val stdlibErrorFunction: IrFunctionSymbol by lazy {
    pluginContext.referenceFunctions(CallableId(stdlib.packageFqName, "error".asName())).first()
  }

  val stdlibCheckNotNull: IrFunctionSymbol by lazy {
    pluginContext
      .referenceFunctions(CallableId(stdlib.packageFqName, "checkNotNull".asName()))
      .single { it.owner.explicitParametersCount == 2 }
  }

  val emptySet by lazy {
    pluginContext
      .referenceFunctions(CallableId(stdlibCollections.packageFqName, "emptySet".asName()))
      .first()
  }

  val setOfSingleton by lazy {
    pluginContext
      .referenceFunctions(CallableId(stdlibCollections.packageFqName, "setOf".asName()))
      .first {
        it.owner.valueParameters.size == 1 && it.owner.valueParameters[0].varargElementType == null
      }
  }

  val buildSetWithCapacity by lazy {
    pluginContext
      .referenceFunctions(CallableId(stdlibCollections.packageFqName, "buildSet".asName()))
      .first { it.owner.valueParameters.size == 2 }
  }

  val mutableSetAdd by lazy {
    pluginContext.irBuiltIns.mutableSetClass.owner.declarations
      .filterIsInstance<IrSimpleFunction>()
      .single { it.name.asString() == "add" }
  }

  val intoMapConstructor by lazy {
    pluginContext
      .referenceClass(ClassId(metroRuntime.packageFqName, StringNames.INTO_MAP.asName()))!!
      .constructors
      .single()
  }

  val intoSetConstructor by lazy {
    pluginContext
      .referenceClass(ClassId(metroRuntime.packageFqName, StringNames.INTO_SET.asName()))!!
      .constructors
      .single()
  }

  val elementsIntoSetConstructor by lazy {
    pluginContext
      .referenceClass(ClassId(metroRuntime.packageFqName, StringNames.ELEMENTS_INTO_SET.asName()))!!
      .constructors
      .single()
  }

  val dependencyGraphAnnotations
    get() = classIds.dependencyGraphAnnotations

  val dependencyGraphFactoryAnnotations
    get() = classIds.dependencyGraphFactoryAnnotations

  val injectAnnotations
    get() = classIds.injectAnnotations

  val qualifierAnnotations
    get() = classIds.qualifierAnnotations

  val scopeAnnotations
    get() = classIds.scopeAnnotations

  val mapKeyAnnotations
    get() = classIds.mapKeyAnnotations

  val assistedAnnotations
    get() = classIds.assistedAnnotations

  val assistedFactoryAnnotations
    get() = classIds.assistedFactoryAnnotations

  val providerTypes
    get() = classIds.providerTypes

  val lazyTypes
    get() = classIds.lazyTypes

  sealed class ProviderSymbols {
    protected abstract val doubleCheck: IrClassSymbol

    val doubleCheckCompanionObject by lazy { doubleCheck.owner.companionObject()!!.symbol }
    val doubleCheckProvider by lazy { doubleCheckCompanionObject.requireSimpleFunction("provider") }

    protected abstract fun lazyFor(providerType: IrType): IrSimpleFunctionSymbol

    fun IrBuilderWithScope.invokeDoubleCheckLazy(
      metroContext: IrMetroContext,
      contextKey: ContextualTypeKey,
      arg: IrExpression,
    ): IrExpression {
      val lazySymbol = lazyFor(arg.type)
      return irInvoke(
        dispatchReceiver = irGetObject(doubleCheckCompanionObject),
        callee = lazySymbol,
        args = listOf(arg),
        typeHint = contextKey.toIrType(metroContext),
      )
    }

    /** Transforms a given [metroProvider] into the [target] type's provider equivalent. */
    abstract fun IrBuilderWithScope.transformMetroProvider(
      metroProvider: IrExpression,
      target: ContextualTypeKey,
    ): IrExpression

    /** Transforms a given [provider] into a Metro provider. */
    abstract fun IrBuilderWithScope.transformToMetroProvider(
      provider: IrExpression,
      type: IrType,
    ): IrExpression
  }

  class MetroProviderSymbols(
    private val metroRuntimeInternal: IrPackageFragment,
    private val pluginContext: IrPluginContext,
  ) : ProviderSymbols() {
    override val doubleCheck by lazy {
      pluginContext.referenceClass(
        ClassId(metroRuntimeInternal.packageFqName, "DoubleCheck".asName())
      )!!
    }

    private val doubleCheckLazy by lazy { doubleCheckCompanionObject.requireSimpleFunction("lazy") }

    override fun IrBuilderWithScope.transformMetroProvider(
      metroProvider: IrExpression,
      target: ContextualTypeKey,
    ): IrExpression {
      // Nothing to do here!
      return metroProvider
    }

    override fun IrBuilderWithScope.transformToMetroProvider(
      provider: IrExpression,
      type: IrType,
    ): IrExpression {
      // Nothing to do here!
      return provider
    }

    override fun lazyFor(providerType: IrType): IrSimpleFunctionSymbol {
      // Nothing to do here!
      return doubleCheckLazy
    }
  }

  class DaggerSymbols(
    private val moduleFragment: IrModuleFragment,
    private val pluginContext: IrPluginContext,
  ) : ProviderSymbols() {

    private val daggerRuntime: IrPackageFragment by lazy { moduleFragment.createPackage("dagger") }

    private val daggerRuntimeInternal: IrPackageFragment by lazy {
      moduleFragment.createPackage("dagger.internal")
    }

    private val daggerInteropRuntime: IrPackageFragment by lazy {
      moduleFragment.createPackage("dev.zacsweers.metro.interop.dagger")
    }

    private val daggerInteropRuntimeInternal: IrPackageFragment by lazy {
      moduleFragment.createPackage("dev.zacsweers.metro.interop.dagger.internal")
    }

    val primitives =
      setOf(
        ClassIds.DAGGER_LAZY_CLASS_ID,
        ClassIds.DAGGER_INTERNAL_PROVIDER_CLASS_ID,
        ClassIds.JAVAX_PROVIDER_CLASS_ID,
        ClassIds.JAKARTA_PROVIDER_CLASS_ID,
      )

    val providerPrimitives =
      setOf(
        ClassIds.DAGGER_INTERNAL_PROVIDER_CLASS_ID,
        ClassIds.JAVAX_PROVIDER_CLASS_ID,
        ClassIds.JAKARTA_PROVIDER_CLASS_ID,
      )

    override val doubleCheck by lazy {
      pluginContext.referenceClass(
        ClassId(daggerInteropRuntimeInternal.packageFqName, "DaggerInteropDoubleCheck".asName())
      )!!
    }

    private val lazyFromDaggerProvider by lazy {
      doubleCheckCompanionObject.requireSimpleFunction("lazyFromDaggerProvider")
    }
    private val lazyFromJavaxProvider by lazy {
      doubleCheckCompanionObject.requireSimpleFunction("lazyFromJavaxProvider")
    }
    private val lazyFromJakartaProvider by lazy {
      doubleCheckCompanionObject.requireSimpleFunction("lazyFromJakartaProvider")
    }
    private val lazyFromMetroProvider by lazy {
      doubleCheckCompanionObject.requireSimpleFunction("lazyFromMetroProvider")
    }

    override fun IrBuilderWithScope.transformMetroProvider(
      metroProvider: IrExpression,
      target: ContextualTypeKey,
    ): IrExpression {
      val targetClassId =
        target.rawType?.classOrNull?.owner?.classId
          ?: error("Unexpected non-jakarta/javax provider type $target")
      val interopFunction =
        when (targetClassId) {
          ClassIds.DAGGER_INTERNAL_PROVIDER_CLASS_ID -> asDaggerInternalProvider
          ClassIds.JAVAX_PROVIDER_CLASS_ID -> asJavaxProvider
          ClassIds.JAKARTA_PROVIDER_CLASS_ID -> asJakartaProvider
          else -> error("Unexpected non-dagger/jakarta/javax provider $targetClassId")
        }
      return irInvoke(extensionReceiver = metroProvider, callee = interopFunction).apply {
        putTypeArgument(0, target.typeKey.type)
      }
    }

    override fun IrBuilderWithScope.transformToMetroProvider(
      provider: IrExpression,
      type: IrType,
    ): IrExpression {
      return irInvoke(extensionReceiver = provider, callee = asMetroProvider).apply {
        putTypeArgument(0, type)
      }
    }

    val daggerLazy: IrClassSymbol by lazy {
      pluginContext.referenceClass(ClassIds.DAGGER_LAZY_CLASS_ID)!!
    }

    val javaxProvider: IrClassSymbol by lazy {
      pluginContext.referenceClass(ClassIds.JAVAX_PROVIDER_CLASS_ID)!!
    }

    val jakartaProvider: IrClassSymbol by lazy {
      pluginContext.referenceClass(ClassIds.JAKARTA_PROVIDER_CLASS_ID)!!
    }

    val asDaggerInternalProvider by lazy {
      pluginContext
        .referenceFunctions(
          CallableId(
            daggerInteropRuntimeInternal.packageFqName,
            StringNames.AS_DAGGER_INTERNAL_PROVIDER.asName(),
          )
        )
        .single()
    }

    val asJavaxProvider by lazy {
      pluginContext
        .referenceFunctions(
          CallableId(daggerInteropRuntime.packageFqName, StringNames.AS_JAVAX_PROVIDER.asName())
        )
        .single()
    }

    val asJakartaProvider by lazy {
      pluginContext
        .referenceFunctions(
          CallableId(daggerInteropRuntime.packageFqName, StringNames.AS_JAKARTA_PROVIDER.asName())
        )
        .single()
    }

    val asMetroProvider by lazy {
      pluginContext
        .referenceFunctions(
          CallableId(daggerInteropRuntime.packageFqName, StringNames.AS_METRO_PROVIDER.asName())
        )
        .first()
    }

    val asDaggerMembersInjector by lazy {
      pluginContext
        .referenceFunctions(
          CallableId(
            daggerInteropRuntime.packageFqName,
            StringNames.AS_DAGGER_MEMBERS_INJECTOR.asName(),
          )
        )
        .first()
    }

    val asMetroMembersInjector by lazy {
      pluginContext
        .referenceFunctions(
          CallableId(
            daggerInteropRuntime.packageFqName,
            StringNames.AS_METRO_MEMBERS_INJECTOR.asName(),
          )
        )
        .first()
    }

    override fun lazyFor(providerType: IrType): IrSimpleFunctionSymbol {
      return when (providerType.rawTypeOrNull()?.classId) {
        ClassIds.DAGGER_INTERNAL_PROVIDER_CLASS_ID -> lazyFromDaggerProvider
        ClassIds.JAVAX_PROVIDER_CLASS_ID -> lazyFromJavaxProvider
        ClassIds.JAKARTA_PROVIDER_CLASS_ID -> lazyFromJakartaProvider
        Symbols.ClassIds.metroProvider -> lazyFromMetroProvider
        else -> error("Unexpected provider type: ${providerType.dumpKotlinLike()}")
      }
    }

    object ClassIds {
      private val daggerRuntimePackageFqName = FqName("dagger")
      val DAGGER_LAZY_CLASS_ID = ClassId(daggerRuntimePackageFqName, "Lazy".asName())
      val DAGGER_REUSABLE_CLASS_ID = ClassId(daggerRuntimePackageFqName, "Reusable".asName())
      val DAGGER_INTERNAL_PROVIDER_CLASS_ID =
        ClassId(FqName("dagger.internal"), "Provider".asName())
      val JAVAX_PROVIDER_CLASS_ID = ClassId(FqName("javax.inject"), "Provider".asName())
      val JAKARTA_PROVIDER_CLASS_ID = ClassId(FqName("jakarta.inject"), "Provider".asName())
    }
  }
}

private fun IrModuleFragment.createPackage(packageName: String): IrPackageFragment =
  createEmptyExternalPackageFragment(descriptor, FqName(packageName))<|MERGE_RESOLUTION|>--- conflicted
+++ resolved
@@ -175,28 +175,12 @@
     val isPropertyAccessor = StringNames.IS_PROPERTY_ACCESSOR.asName()
     val membersInjector = "MembersInjector".asName()
     val metroAccessor = StringNames.METRO_ACCESSOR.asName()
-<<<<<<< HEAD
     val newInstance = StringNames.NEW_INSTANCE.asName()
     val provider = StringNames.PROVIDER.asName()
     val rank = StringNames.RANK.asName()
     val receiver = "receiver".asName()
     val replaces = StringNames.REPLACES.asName()
     val scope = StringNames.SCOPE.asName()
-=======
-    val metroFactory = Name.identifier(StringNames.METRO_FACTORY)
-    val metroContribution = Name.identifier("$\$MetroContribution")
-    val metroGraph = StringNames.METRO_GRAPH.asName()
-    val metroHint = Name.identifier("hint")
-    val metroImpl = StringNames.METRO_IMPL.asName()
-    val metroMembersInjector = Name.identifier("$\$MetroMembersInjector")
-    val membersInjector = Name.identifier("MembersInjector")
-    val newInstanceFunction = StringNames.NEW_INSTANCE.asName()
-    val providerClassName = Name.identifier("Provider")
-    val providerFunction = Name.identifier(StringNames.PROVIDER)
-    val receiver = Name.identifier("receiver")
-    // Used in @Assisted.value
-    val value = StandardNames.DEFAULT_VALUE_PARAMETER
->>>>>>> 07e42f11
 
     val metroNames = setOf(MetroFactory, MetroGraph, MetroImpl, MetroMembersInjector)
   }
