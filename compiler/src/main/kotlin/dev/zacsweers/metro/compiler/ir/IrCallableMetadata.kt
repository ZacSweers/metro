--- conflicted
+++ resolved
@@ -50,13 +50,8 @@
 ): IrCallableMetadata {
   val callableMetadataAnno =
     getAnnotation(Symbols.FqNames.CallableMetadataClass)
-<<<<<<< HEAD
-      ?: error(
-        "No @CallableMetadata found on ${this.expectAsOrNull<IrDeclarationParent>()?.kotlinFqName}. This is a bug in the Metro compiler."
-=======
       ?: reportCompilerBug(
-        "No @CallableMetadata found on ${expectAsOrNull<IrDeclarationParent>()?.kotlinFqName}"
->>>>>>> 1321abbb
+        "No @CallableMetadata found on ${this.expectAsOrNull<IrDeclarationParent>()?.kotlinFqName}"
       )
   return callableMetadataAnno.toIrCallableMetadata(mirrorFunction, sourceAnnotations)
 }
