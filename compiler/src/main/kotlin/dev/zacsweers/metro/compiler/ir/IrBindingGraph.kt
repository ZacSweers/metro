--- conflicted
+++ resolved
@@ -49,11 +49,7 @@
         }
       },
       absentBinding = { key -> Binding.Absent(key) },
-<<<<<<< HEAD
-      computeBinding = classBindingLookup::lookup,
-=======
-      computeBindings = { contextKey -> metroContext.injectedClassBindingOrNull(contextKey) },
->>>>>>> b24514cb
+      computeBindings = classBindingLookup::lookup,
       onError = ::onError,
       findSimilarBindings = { key -> findSimilarBindings(key).mapValues { it.value.toString() } },
     )
@@ -571,7 +567,7 @@
 ) {
 
   /** Creates an expected class binding for the given [contextKey] or returns null. */
-  internal fun lookup(contextKey: IrContextualTypeKey): Binding? =
+  internal fun lookup(contextKey: IrContextualTypeKey): Set<Binding> =
     with(metroContext) {
       val key = contextKey.typeKey
       val irClass = key.type.rawType()
