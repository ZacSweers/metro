--- conflicted
+++ resolved
@@ -64,16 +64,11 @@
         onError(message, stack)
         exitProcessing()
       },
-<<<<<<< HEAD
-      findSimilarBindings = { key ->
-        findSimilarBindings(key).mapValues { it.value.render(short = true) }
-=======
       missingBindingHints = { key, stack ->
         MissingBindingHints(
           missingBindingHints(key, stack),
-          findSimilarBindings(key).mapValues { it.value.toString() },
+          findSimilarBindings(key).mapValues { it.value.render(short = true) },
         )
->>>>>>> da6ce7ff
       },
     )
 
