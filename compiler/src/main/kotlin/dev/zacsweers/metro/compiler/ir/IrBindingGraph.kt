--- conflicted
+++ resolved
@@ -664,112 +664,4 @@
       }
     }
   }
-<<<<<<< HEAD
-=======
-}
-
-internal class ClassBindingLookup(
-  private val metroContext: IrMetroContext,
-  private val sourceGraph: IrClass,
-  private val findClassFactory: (IrClass) -> ClassFactory?,
-  private val findMemberInjectors: (IrClass) -> List<MemberInjectClass>,
-) {
-
-  /** Creates an expected class binding for the given [contextKey] or returns null. */
-  internal fun lookup(
-    contextKey: IrContextualTypeKey,
-    currentBindings: Set<IrTypeKey>,
-    stack: IrBindingStack,
-  ): Set<Binding> =
-    with(metroContext) {
-      val key = contextKey.typeKey
-      val irClass = key.type.rawType()
-
-      val classAnnotations = irClass.metroAnnotations(symbols.classIds)
-
-      val bindings = mutableSetOf<Binding>()
-      if (irClass.isObject) {
-        irClass.getSimpleFunction(Symbols.StringNames.MIRROR_FUNCTION)?.owner?.let {
-          // We don't actually call this function but it stores information about qualifier/scope
-          // annotations, so reference it here so IC triggers
-          trackFunctionCall(sourceGraph, it)
-        }
-        bindings += Binding.ObjectClass(irClass, classAnnotations, key)
-        return bindings
-      }
-
-      val classFactory = findClassFactory(irClass)
-      if (classFactory != null) {
-        // We don't actually call this function but it stores information about qualifier/scope
-        // annotations, so reference it here so IC triggers
-        trackFunctionCall(sourceGraph, classFactory.function)
-
-        val remapper = irClass.deepRemapperFor(key.type)
-        val mappedFactory = classFactory.remapTypes(remapper)
-
-        // Not sure this can ever happen but report a detailed error in case.
-        if (
-          irClass.typeParameters.isNotEmpty() &&
-            (key.type as? IrSimpleType)?.arguments.isNullOrEmpty()
-        ) {
-          val message = buildString {
-            appendLine(
-              "Class factory for type ${key.type} has type parameters but no type arguments provided at calling site."
-            )
-            appendBindingStack(stack)
-          }
-          irClass.reportError(message)
-          exitProcessing()
-        }
-
-        val injectedMembers = mutableSetOf<IrContextualTypeKey>()
-        for (generatedInjector in findMemberInjectors(irClass)) {
-          val mappedTypeKey = generatedInjector.typeKey.remapTypes(remapper)
-          if (mappedTypeKey !in currentBindings) {
-            // Remap type args using the same remapper used for the class
-            val remappedParameters = generatedInjector.mergedParameters(remapper)
-            val contextKey = IrContextualTypeKey(mappedTypeKey)
-            injectedMembers += contextKey
-
-            bindings +=
-              Binding.MembersInjected(
-                contextKey,
-                // Need to look up the injector class and gather all params
-                parameters = remappedParameters,
-                reportableLocation = irClass.location(),
-                function = null,
-                isFromInjectorFunction = true,
-                targetClassId = irClass.classIdOrFail,
-              )
-          }
-        }
-
-        bindings +=
-          Binding.ConstructorInjected(
-            type = irClass,
-            classFactory = mappedFactory,
-            annotations = classAnnotations,
-            typeKey = key,
-            injectedMembers = injectedMembers,
-          )
-      } else if (classAnnotations.isAssistedFactory) {
-        val function = irClass.singleAbstractFunction(metroContext).asMemberOf(key.type)
-        val targetContextualTypeKey = IrContextualTypeKey.from(metroContext, function)
-        bindings +=
-          Binding.Assisted(
-            type = irClass,
-            function = function,
-            annotations = classAnnotations,
-            typeKey = key,
-            parameters = function.parameters(metroContext),
-            target = targetContextualTypeKey,
-          )
-      } else if (contextKey.hasDefault) {
-        bindings += Binding.Absent(key)
-      } else {
-        // Do nothing
-      }
-      return bindings
-    }
->>>>>>> 12a928ee
 }