--- conflicted
+++ resolved
@@ -318,13 +318,8 @@
         generatedComponentId = generatedComponentId,
         isAnnotatedWithComponent = true,
         dependencies = componentDependencies,
-<<<<<<< HEAD
-        scope = scope,
+        scopes = scopes,
         providerFunctions = providerFunctions,
-=======
-        scopes = scopes,
-        providerFunctions = providerMethods,
->>>>>>> fc474414
         exposedTypes = exposedTypes,
         isExternal = false,
         creator = creator,
