--- conflicted
+++ resolved
@@ -32,18 +32,12 @@
 
 include(
   ":compiler",
-<<<<<<< HEAD
-=======
   ":compiler-compat",
->>>>>>> f4ddd4d2
   ":compiler-tests",
   ":gradle-plugin",
   ":interop-dagger",
   ":runtime",
-<<<<<<< HEAD
   ":metrox:android",
-)
-=======
 )
 
 // Include compiler-compat versions
@@ -52,7 +46,6 @@
     include(":compiler-compat:${it.name}")
   }
 }
->>>>>>> f4ddd4d2
 
 val VERSION_NAME: String by extra.properties
 
