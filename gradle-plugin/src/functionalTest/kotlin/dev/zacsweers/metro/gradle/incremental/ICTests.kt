--- conflicted
+++ resolved
@@ -807,9 +807,6 @@
     }
   }
 
-<<<<<<< HEAD
-  @Ignore("Not working yet, pending https://youtrack.jetbrains.com/issue/KT-77938")
-=======
   @Test
   fun scopingChangeOnNonContributedClassIsDetected() {
     val options = MetroOptionOverrides(enableScopedInjectClassHints = true)
@@ -948,8 +945,7 @@
       )
   }
 
-  @Ignore("Not working yet")
->>>>>>> 52c3556d
+  @Ignore("Not working yet, pending https://youtrack.jetbrains.com/issue/KT-77938")
   @Test
   fun classVisibilityChangeDetected() {
     val fixture =
