--- conflicted
+++ resolved
@@ -32,21 +32,15 @@
       lazy(LazyThreadSafetyMode.NONE) {
         KotlinVersion.fromVersion(BASE_KOTLIN_VERSION.substringBeforeLast('.'))
       }
-<<<<<<< HEAD
-=======
 
     val PROBLEM_GROUP: ProblemGroup = ProblemGroup.create("metro-group", "Metro Problems")
->>>>>>> a39b8378
   }
 
   private val problemReporter = problems.reporter
 
   override fun apply(target: Project) {
     val toolingVersion = target.kotlinToolingVersion
-<<<<<<< HEAD
-=======
-
->>>>>>> a39b8378
+
     val baseToolingVersion =
       KotlinToolingVersion(toolingVersion.major, toolingVersion.minor, toolingVersion.patch, null)
 
