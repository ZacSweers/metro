// FILE: MultibindingsHaveConsistentOrderAcrossContributedGraph.kt

@Inject
class TaskImpl1 : Task {
  @Deprecated(message = "This synthesized declaration should not be used directly", level = DeprecationLevel.HIDDEN)
  object $$MetroFactory : Factory<TaskImpl1> {
    private constructor() /* primary */ {
      super/*Any*/()
      /* <init>() */

    }

    fun create(): Factory<TaskImpl1> {
      return $$MetroFactory
    }

    fun newInstance(): TaskImpl1 {
      return TaskImpl1()
    }

    override operator fun invoke(): TaskImpl1 {
      return $$MetroFactory.newInstance()
    }

    fun mirrorFunction(): TaskImpl1 {
      return error(message = "Never called")
    }

  }

  constructor() /* primary */ {
    super/*Any*/()
    /* <init>() */

  }

}

@Inject
class TaskImpl2 : Task {
  @Deprecated(message = "This synthesized declaration should not be used directly", level = DeprecationLevel.HIDDEN)
  object $$MetroFactory : Factory<TaskImpl2> {
    private constructor() /* primary */ {
      super/*Any*/()
      /* <init>() */

    }

    fun create(): Factory<TaskImpl2> {
      return $$MetroFactory
    }

    fun newInstance(): TaskImpl2 {
      return TaskImpl2()
    }

    override operator fun invoke(): TaskImpl2 {
      return $$MetroFactory.newInstance()
    }

    fun mirrorFunction(): TaskImpl2 {
      return error(message = "Never called")
    }

  }

  constructor() /* primary */ {
    super/*Any*/()
    /* <init>() */

  }

}

class TaskImpl3 : Task {
  constructor() /* primary */ {
    super/*Any*/()
    /* <init>() */

  }

}

class TaskImpl4 : Task {
  constructor() /* primary */ {
    super/*Any*/()
    /* <init>() */

  }

}

@DependencyGraph(scope = AppScope::class)
interface ExampleGraph : $$MetroContributionToAppScope {
  @Deprecated(message = "This synthesized declaration should not be used directly", level = DeprecationLevel.HIDDEN)
  abstract class $$BindsMirror {
    private constructor() /* primary */ {
      super/*Any*/()
      /* <init>() */

    }

    @Binds
    @IntoSet
<<<<<<< HEAD
    @CallableMetadata(callableName = "<get-bind>", isPropertyAccessor = true, startOffset = 288, endOffset = 312)
=======
    @CallableMetadata(callableName = "<get-bind>", propertyName = "bind", startOffset = 297, endOffset = 337)
>>>>>>> 1321abbb
    abstract fun TaskImpl1.bind_intoset(): Task

    @Binds
    @IntoSet
<<<<<<< HEAD
    @CallableMetadata(callableName = "<get-bind>", isPropertyAccessor = true, startOffset = 245, endOffset = 269)
=======
    @CallableMetadata(callableName = "<get-bind>", propertyName = "bind", startOffset = 254, endOffset = 294)
>>>>>>> 1321abbb
    abstract fun TaskImpl2.bind_intoset(): Task

  }

  companion object Companion {
    private constructor() /* primary */ {
      super/*Any*/()
      /* <init>() */

    }

    @GraphFactoryInvokeFunctionMarker
    operator fun invoke(): ExampleGraph {
      return $$MetroGraph()
    }

  }

  @Deprecated(message = "This synthesized declaration should not be used directly", level = DeprecationLevel.HIDDEN)
  class $$MetroGraph : ExampleGraph {
    private /* final field */ val thisGraphInstance: ExampleGraph = <this>
    private /* final field */ val exampleGraphProvider: Provider<ExampleGraph> = Companion.invoke<ExampleGraph>(value = <this>.#thisGraphInstance)
    private /* final field */ val provide4Provider: Provider<Task> = Companion.create(instance = <this>.#thisGraphInstance)
    private /* final field */ val provide3Provider: Provider<Task> = Companion.create(instance = <this>.#thisGraphInstance)
    @DependencyGraph(scope = Unit::class)
    inner class LoggedInGraphImpl : LoggedInGraph {
      private /* final field */ val provide4Provider: Provider<Task> = Companion.create(instance = <this>)
      private /* final field */ val provide3Provider: Provider<Task> = Companion.create(instance = <this>)
      constructor() /* primary */ {
        super/*Any*/()
        /* <init>() */

      }

      override val tasksFromParent: Set<Task>
        override get(): Set<Task> {
          return buildSet<Task>(capacity = 4, builderAction = local fun MutableSet<Task>.<anonymous>() {
            $receiver.add(element = <this>.#provide4Provider.invoke())
            $receiver.add(element = <this>.#provide3Provider.invoke())
            $receiver.add(element = $$MetroFactory.create().invoke())
            $receiver.add(element = $$MetroFactory.create().invoke())
          }
)
        }

    }

    private constructor() /* primary */ {
      super/*Any*/()
      /* <init>() */

    }

    override fun createLoggedInGraph(): LoggedInGraph {
      return <this>.LoggedInGraphImpl()
    }

    @IntoSet
    @Binds
    override val TaskImpl2.bind: Task
      override get(): Task {
        return error(message = "Never called")
      }

    @IntoSet
    @Binds
    override val TaskImpl1.bind: Task
      override get(): Task {
        return error(message = "Never called")
      }

    override val tasks: Set<Task>
      override get(): Set<Task> {
        return buildSet<Task>(capacity = 4, builderAction = local fun MutableSet<Task>.<anonymous>() {
          $receiver.add(element = <this>.#provide4Provider.invoke())
          $receiver.add(element = <this>.#provide3Provider.invoke())
          $receiver.add(element = $$MetroFactory.create().invoke())
          $receiver.add(element = $$MetroFactory.create().invoke())
        }
)
      }

  }

  @Deprecated(message = "This synthesized declaration should not be used directly", level = DeprecationLevel.HIDDEN)
  @CallableMetadata(callableName = "provide3", propertyName = "", startOffset = 396, endOffset = 449)
  class Provide3$$MetroFactory : Factory<Task> {
    private /* final field */ val instance: ExampleGraph = instance
    companion object Companion {
      private constructor() /* primary */ {
        super/*Any*/()
        /* <init>() */

      }

      fun create(instance: ExampleGraph): Factory<Task> {
        return Provide3$$MetroFactory(instance = instance)
      }

      fun provide3(instance: ExampleGraph): Task {
        return instance.provide3()
      }

    }

    private constructor(instance: ExampleGraph) /* primary */ {
      super/*Any*/()
      /* <init>() */

    }

    override operator fun invoke(): Task {
      return Companion.provide3(instance = <this>.#instance)
    }

    @IntoSet
    fun mirrorFunction(): Task {
      return error(message = "Never called")
    }

  }

  @Deprecated(message = "This synthesized declaration should not be used directly", level = DeprecationLevel.HIDDEN)
  @CallableMetadata(callableName = "provide4", propertyName = "", startOffset = 340, endOffset = 393)
  class Provide4$$MetroFactory : Factory<Task> {
    private /* final field */ val instance: ExampleGraph = instance
    companion object Companion {
      private constructor() /* primary */ {
        super/*Any*/()
        /* <init>() */

      }

      fun create(instance: ExampleGraph): Factory<Task> {
        return Provide4$$MetroFactory(instance = instance)
      }

      fun provide4(instance: ExampleGraph): Task {
        return instance.provide4()
      }

    }

    private constructor(instance: ExampleGraph) /* primary */ {
      super/*Any*/()
      /* <init>() */

    }

    override operator fun invoke(): Task {
      return Companion.provide4(instance = <this>.#instance)
    }

    @IntoSet
    fun mirrorFunction(): Task {
      return error(message = "Never called")
    }

  }

  @IntoSet
  @Provides
  private fun provide3(): Task {
    return TaskImpl3()
  }

  @IntoSet
  @Provides
  private fun provide4(): Task {
    return TaskImpl4()
  }

  @IntoSet
  @Binds
  abstract val TaskImpl2.bind: Task
    abstract get

  @IntoSet
  @Binds
  abstract val TaskImpl1.bind: Task
    abstract get

  abstract val tasks: Set<Task>
    abstract get

}

@GraphExtension(scope = Unit::class)
interface LoggedInGraph {
  @Factory
  @ContributesTo(scope = AppScope::class)
  interface Factory1 {
    @Deprecated(message = "This synthesized declaration should not be used directly", level = DeprecationLevel.HIDDEN)
    @MetroContribution(scope = AppScope::class)
    interface $$MetroContributionToAppScope : Factory1 {
    }

    abstract fun createLoggedInGraph(): LoggedInGraph

  }

  abstract val tasksFromParent: Set<Task>
    abstract get

}

interface Task {
}

object AppScope {
  private constructor() /* primary */ {
    super/*Any*/()
    /* <init>() */

  }

}

// FILE: loggedInGraphFactory1AppScope.kt
package metro.hints

fun AppScope(contributed: Factory1) {
  return error(message = "Never called")
}
<|MERGE_RESOLUTION|>--- conflicted
+++ resolved
@@ -102,20 +102,12 @@
 
     @Binds
     @IntoSet
-<<<<<<< HEAD
-    @CallableMetadata(callableName = "<get-bind>", isPropertyAccessor = true, startOffset = 288, endOffset = 312)
-=======
     @CallableMetadata(callableName = "<get-bind>", propertyName = "bind", startOffset = 297, endOffset = 337)
->>>>>>> 1321abbb
     abstract fun TaskImpl1.bind_intoset(): Task
 
     @Binds
     @IntoSet
-<<<<<<< HEAD
-    @CallableMetadata(callableName = "<get-bind>", isPropertyAccessor = true, startOffset = 245, endOffset = 269)
-=======
     @CallableMetadata(callableName = "<get-bind>", propertyName = "bind", startOffset = 254, endOffset = 294)
->>>>>>> 1321abbb
     abstract fun TaskImpl2.bind_intoset(): Task
 
   }
