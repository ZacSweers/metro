@Inject
class Bar : Foo {
  val fooProvider: Provider<Foo>
    field = fooProvider
    get

  @Deprecated(message = "This synthesized declaration should not be used directly", level = DeprecationLevel.HIDDEN)
  class $$MetroFactory : Factory<Bar> {
    private /* final field */ val fooProvider: Provider<Foo> = fooProvider
    companion object Companion {
      private constructor() /* primary */ {
        super/*Any*/()
        /* <init>() */

      }

      fun create(fooProvider: Provider<Foo>): Factory<Bar> {
        return $$MetroFactory(fooProvider = fooProvider)
      }

      fun newInstance(fooProvider: Provider<Foo>): Bar {
        return Bar(fooProvider = fooProvider)
      }

    }

    private constructor(fooProvider: Provider<Foo>) /* primary */ {
      super/*Any*/()
      /* <init>() */

    }

    override operator fun invoke(): Bar {
      return Companion.newInstance(fooProvider = <this>.#fooProvider)
    }

    fun mirrorFunction(fooProvider: Provider<Foo>): Bar {
      return error(message = "Never called")
    }

  }

  constructor(fooProvider: Provider<Foo>) /* primary */ {
    super/*Any*/()
    /* <init>() */

  }

}

@DependencyGraph
interface BindsCycleGraph {
  @Deprecated(message = "This synthesized declaration should not be used directly", level = DeprecationLevel.HIDDEN)
  abstract class $$BindsMirror {
    private constructor() /* primary */ {
      super/*Any*/()
      /* <init>() */

    }

    @Binds
<<<<<<< HEAD
    @CallableMetadata(callableName = "foo", isPropertyAccessor = false, startOffset = 314, endOffset = 336)
=======
    @CallableMetadata(callableName = "foo", propertyName = "", startOffset = 307, endOffset = 336)
>>>>>>> 1321abbb
    abstract fun foo(bar: Bar): Foo

  }

  companion object Companion {
    private constructor() /* primary */ {
      super/*Any*/()
      /* <init>() */

    }

    @GraphFactoryInvokeFunctionMarker
    operator fun invoke(): BindsCycleGraph {
      return $$MetroGraph()
    }

  }

  @Deprecated(message = "This synthesized declaration should not be used directly", level = DeprecationLevel.HIDDEN)
  class $$MetroGraph : BindsCycleGraph {
    private /* final field */ val barProvider: Provider<Bar> = DelegateFactory<Bar>()
    private constructor() /* primary */ {
      super/*Any*/()
      /* <init>() */

      Companion.setDelegate<Bar>(delegateFactory = <this>.#barProvider, delegate = Companion.create(fooProvider = <this>.#barProvider))
    }

    override fun bar(): Bar {
      return <this>.#barProvider.invoke()
    }

    @Binds
    override fun foo(bar: Bar): Foo {
      return error(message = "Never called")
    }

  }

  abstract fun bar(): Bar

  @Binds
  abstract fun foo(bar: Bar): Foo

}

interface Foo {
}
<|MERGE_RESOLUTION|>--- conflicted
+++ resolved
@@ -59,11 +59,7 @@
     }
 
     @Binds
-<<<<<<< HEAD
-    @CallableMetadata(callableName = "foo", isPropertyAccessor = false, startOffset = 314, endOffset = 336)
-=======
     @CallableMetadata(callableName = "foo", propertyName = "", startOffset = 307, endOffset = 336)
->>>>>>> 1321abbb
     abstract fun foo(bar: Bar): Foo
 
   }
