--- conflicted
+++ resolved
@@ -98,17 +98,4 @@
 
 tasks.withType<Test>().configureEach {
   maxParallelForks = Runtime.getRuntime().availableProcessors() * 2
-<<<<<<< HEAD
-}
-=======
-}
-
-// There don't seem to be tests for these, only WASM
-tasks
-  .withType<KotlinJsTest>()
-  .named {
-    // Keep the wasm test
-    it != "wasmJsBrowserTest"
-  }
-  .configureEach { enabled = false }
->>>>>>> 7ca30134
+}