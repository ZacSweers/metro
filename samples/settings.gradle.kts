// Copyright (C) 2025 Zac Sweers
// SPDX-License-Identifier: Apache-2.0
pluginManagement {
  repositories {
    mavenCentral()
    google()
    gradlePluginPortal()
  }
  plugins {
<<<<<<< HEAD
    id("com.gradle.develocity") version "4.2.1"
    id("com.android.settings") version "8.13.0"
=======
    id("com.gradle.develocity") version "4.2.2"
    id("com.android.settings") version "8.12.3"
>>>>>>> ac068d4c
  }
}

dependencyResolutionManagement {
  versionCatalogs { maybeCreate("libs").apply { from(files("../gradle/libs.versions.toml")) } }
  repositories {
    mavenCentral()
    google()
  }
}

plugins {
  id("com.gradle.develocity")
  id("com.android.settings")
}

android {
  compileSdk = 36
  targetSdk = 36
  minSdk = 28
}

rootProject.name = "metro-samples"

include(
  ":android-app",
  ":compose-navigation-app",
  ":circuit-app",
  ":integration-tests",
  ":interop:customAnnotations-dagger",
  ":interop:customAnnotations-kotlinInject",
  ":interop:dependencies-dagger",
  ":interop:dependencies-kotlinInject",
  ":weather-app",
)

includeBuild("..")

develocity {
  buildScan {
    termsOfUseUrl = "https://gradle.com/terms-of-service"
    termsOfUseAgree = "yes"

    tag(if (System.getenv("CI").isNullOrBlank()) "Local" else "CI")

    obfuscation {
      username { "Redacted" }
      hostname { "Redacted" }
      ipAddresses { addresses -> addresses.map { "0.0.0.0" } }
    }
  }
}<|MERGE_RESOLUTION|>--- conflicted
+++ resolved
@@ -7,13 +7,8 @@
     gradlePluginPortal()
   }
   plugins {
-<<<<<<< HEAD
-    id("com.gradle.develocity") version "4.2.1"
+    id("com.gradle.develocity") version "4.2.2"
     id("com.android.settings") version "8.13.0"
-=======
-    id("com.gradle.develocity") version "4.2.2"
-    id("com.android.settings") version "8.12.3"
->>>>>>> ac068d4c
   }
 }
 
