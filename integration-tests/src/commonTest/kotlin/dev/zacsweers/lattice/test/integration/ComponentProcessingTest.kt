/*
 * Copyright (C) 2024 Zac Sweers
 *
 * Licensed under the Apache License, Version 2.0 (the "License");
 * you may not use this file except in compliance with the License.
 * You may obtain a copy of the License at
 *
 *    https://www.apache.org/licenses/LICENSE-2.0
 *
 * Unless required by applicable law or agreed to in writing, software
 * distributed under the License is distributed on an "AS IS" BASIS,
 * WITHOUT WARRANTIES OR CONDITIONS OF ANY KIND, either express or implied.
 * See the License for the specific language governing permissions and
 * limitations under the License.
 */
package dev.zacsweers.lattice.test.integration

import dev.zacsweers.lattice.Provider
import dev.zacsweers.lattice.annotations.AppScope
import dev.zacsweers.lattice.annotations.Assisted
import dev.zacsweers.lattice.annotations.AssistedFactory
import dev.zacsweers.lattice.annotations.AssistedInject
import dev.zacsweers.lattice.annotations.BindsInstance
import dev.zacsweers.lattice.annotations.Component
import dev.zacsweers.lattice.annotations.Inject
import dev.zacsweers.lattice.annotations.Named
import dev.zacsweers.lattice.annotations.Provides
import dev.zacsweers.lattice.annotations.SingleIn
import dev.zacsweers.lattice.annotations.Singleton
import dev.zacsweers.lattice.annotations.multibindings.ClassKey
import dev.zacsweers.lattice.annotations.multibindings.ElementsIntoSet
import dev.zacsweers.lattice.annotations.multibindings.IntKey
import dev.zacsweers.lattice.annotations.multibindings.IntoMap
import dev.zacsweers.lattice.annotations.multibindings.IntoSet
import dev.zacsweers.lattice.annotations.multibindings.LongKey
import dev.zacsweers.lattice.annotations.multibindings.MapKey
import dev.zacsweers.lattice.annotations.multibindings.Multibinds
import dev.zacsweers.lattice.annotations.multibindings.StringKey
import dev.zacsweers.lattice.createComponent
import dev.zacsweers.lattice.createComponentFactory
import kotlin.reflect.KClass
import kotlin.test.Test
import kotlin.test.assertEquals
import kotlin.test.assertFailsWith
import kotlin.test.assertNotSame
import kotlin.test.assertSame
import kotlin.test.assertTrue
import okio.FileSystem
import okio.Path.Companion.toPath
import okio.fakefilesystem.FakeFileSystem

class ComponentProcessingTest {

  @Singleton
  @Component
  interface ComplexDependenciesComponent {

    val repository: Repository
    val apiClient: ApiClient

    @Provides private fun provideFileSystem(): FileSystem = FakeFileSystem()

    @Named("cache-dir-name") @Provides private fun provideCacheDirName(): String = "cache"

    @Component.Factory
    fun interface Factory {
      fun create(): ComplexDependenciesComponent
    }
  }

  @Test
  fun `complex dependencies setup`() {
    val component = createComponentFactory<ComplexDependenciesComponent.Factory>().create()

    // Scoped bindings always use the same instance
    val apiClient = component.apiClient
    assertSame(component.apiClient, apiClient)

    // Calling repository creates a new repository each time
    val repository1 = component.repository
    val repository2 = component.repository
    assertNotSame(repository1, repository2)

    // Scoped dependencies use the same instance
    assertSame(repository1.apiClient, apiClient)
    assertSame(repository2.apiClient, apiClient)
  }

  @Component
  abstract class ProviderTypesComponent {

    var callCount = 0

    abstract val counter: Counter

    @Provides private fun count(): Int = callCount++

    @Component.Factory
    fun interface Factory {
      fun create(): ProviderTypesComponent
    }

    @Inject
    class Counter(
      val scalar: Int,
      val providedValue: Provider<Int>,
      val lazyValue: Lazy<Int>,
      val providedLazies: Provider<Lazy<Int>>,
    )
  }

  @Test
  fun `different provider types`() {
    val component = createComponentFactory<ProviderTypesComponent.Factory>().create()
    val counter = component.counter

    assertEquals(0, counter.scalar)
    assertEquals(1, counter.providedValue())
    assertEquals(2, counter.providedValue())
    assertEquals(3, counter.lazyValue.value)
    assertEquals(3, counter.lazyValue.value)
    val lazyValue = counter.providedLazies()
    assertEquals(4, lazyValue.value)
    assertEquals(4, lazyValue.value)
    val lazyValue2 = counter.providedLazies()
    assertEquals(5, lazyValue2.value)
    assertEquals(5, lazyValue2.value)
  }

  @Component
  abstract class ProviderTypesAsAccessorsComponent {

    var counter = 0

    abstract val scalar: Int
    abstract val providedValue: Provider<Int>
    abstract val lazyValue: Lazy<Int>
    abstract val providedLazies: Provider<Lazy<Int>>

    @Provides private fun provideInt(): Int = counter++
  }

  @Test
  fun `different provider types as accessors`() {
    val component = createComponent<ProviderTypesAsAccessorsComponent>()

    assertEquals(0, component.scalar)
    assertEquals(1, component.providedValue())
    assertEquals(2, component.providedValue())
    val lazyValue = component.lazyValue
    assertEquals(3, lazyValue.value)
    assertEquals(3, lazyValue.value)
    val providedLazyValue = component.providedLazies()
    assertEquals(4, providedLazyValue.value)
    assertEquals(4, providedLazyValue.value)
    val providedLazyValue2 = component.providedLazies()
    assertEquals(5, providedLazyValue2.value)
    assertEquals(5, providedLazyValue2.value)
  }

  @Test
  fun `simple component dependencies`() {
    val stringComponent = createComponentFactory<StringComponent.Factory>().create("Hello, world!")

    val component =
      createComponentFactory<ComponentWithDependencies.Factory>().create(stringComponent)

    assertEquals("Hello, world!", component.value())
  }

  @Component
  interface ComponentWithDependencies {

    fun value(): CharSequence

    @Provides private fun provideValue(string: String): CharSequence = string

    @Component.Factory
    fun interface Factory {
      fun create(stringComponent: StringComponent): ComponentWithDependencies
    }
  }

  @Test
  fun `component factories can inherit abstract functions from base types`() {
    val component =
      createComponentFactory<ComponentWithInheritingAbstractFunction.Factory>()
        .create("Hello, world!")

    assertEquals("Hello, world!", component.value)
  }

  interface BaseFactory<T> {
    fun create(@BindsInstance value: String): T
  }

  @Component
  interface ComponentWithInheritingAbstractFunction {
    val value: String

    @Component.Factory interface Factory : BaseFactory<ComponentWithInheritingAbstractFunction>
  }

  @Test
  fun `component factories should merge overlapping interfaces`() {
    val value =
      createComponentFactory<ComponentCreatorWithMergeableInterfaces.Factory>().create(3).value

    assertEquals(value, 3)
  }

  @Component
  interface ComponentCreatorWithMergeableInterfaces {
    val value: Int

    interface BaseFactory1<T> {
      fun create(@BindsInstance value: Int): T
    }

    interface BaseFactory2<T> {
      fun create(@BindsInstance value: Int): T
    }

    @Component.Factory
    interface Factory :
      BaseFactory1<ComponentCreatorWithMergeableInterfaces>,
      BaseFactory2<ComponentCreatorWithMergeableInterfaces>
  }

  @Test
  fun `component factories should merge overlapping interfaces where only the abstract override has the bindsinstance`() {
    val value =
      createComponentFactory<
          ComponentCreatorWithMergeableInterfacesWhereOnlyTheOverrideHasTheBindsInstance.Factory
        >()
        .create(3)
        .value

    assertEquals(value, 3)
  }

  // Also covers overrides with different return types
  @Component
  interface ComponentCreatorWithMergeableInterfacesWhereOnlyTheOverrideHasTheBindsInstance {
    val value: Int

    interface BaseFactory1<T> {
      fun create(value: Int): T
    }

    interface BaseFactory2<T> {
      fun create(value: Int): T
    }

    @Component.Factory
    interface Factory :
      BaseFactory1<ComponentCreatorWithMergeableInterfacesWhereOnlyTheOverrideHasTheBindsInstance>,
      BaseFactory2<ComponentCreatorWithMergeableInterfacesWhereOnlyTheOverrideHasTheBindsInstance> {
      override fun create(
        @BindsInstance value: Int
      ): ComponentCreatorWithMergeableInterfacesWhereOnlyTheOverrideHasTheBindsInstance
    }
  }

  @Test
  fun `component factories should understand partially-implemented supertypes`() {
    val factory =
      createComponentFactory<ComponentCreatorWithIntermediateOverriddenDefaultFunctions.Factory>()
    val value1 = factory.create1().value

    assertEquals(value1, 0)

    val value2 = factory.create2(3).value

    assertEquals(value2, 3)
  }

  @Component
  interface ComponentCreatorWithIntermediateOverriddenDefaultFunctions {
    val value: Int

    interface BaseFactory1<T> {
      fun create1(): T
    }

    interface BaseFactory2<T> : BaseFactory1<T> {
      override fun create1(): T = create2(0)

      fun create2(@BindsInstance value: Int): T
    }

    @Component.Factory
    interface Factory : BaseFactory2<ComponentCreatorWithIntermediateOverriddenDefaultFunctions>
  }

  @Test
  fun `bindsinstance params with same types but different qualifiers are ok`() {
    val factory =
      createComponentFactory<ComponentWithDifferentBindsInstanceTypeQualifiers.Factory>()
    val component = factory.create(1, 2, 3)

    assertEquals(component.value1, 1)
    assertEquals(component.value2, 2)
    assertEquals(component.value3, 3)
  }

  @Component
  interface ComponentWithDifferentBindsInstanceTypeQualifiers {

    val value1: Int
    @Named("value2") val value2: Int
    @Named("value3") val value3: Int

    @Component.Factory
    fun interface Factory {
      fun create(
        @BindsInstance value1: Int,
        @BindsInstance @Named("value2") value2: Int,
        @BindsInstance @Named("value3") value3: Int,
      ): ComponentWithDifferentBindsInstanceTypeQualifiers
    }
  }

  @Test
  fun `basic assisted injection`() {
    val component =
      createComponentFactory<AssistedInjectComponent.Factory>().create("Hello, world!")
    val factory1 = component.factory
    val exampleClass1 = factory1.create(3)
    assertEquals("Hello, world!", exampleClass1.message)
    assertEquals(3, exampleClass1.intValue)

    val factory2 = component.factory2
    val exampleClass2 = factory2.create(4)
    assertEquals("Hello, world!", exampleClass2.message)
    assertEquals(4, exampleClass2.intValue)
  }

  @Component
  interface AssistedInjectComponent {
    val factory: ExampleClass.Factory
    val factory2: ExampleClass.Factory2

    @Component.Factory
    interface Factory {
      fun create(@BindsInstance message: String): AssistedInjectComponent
    }

    class ExampleClass
    @AssistedInject
    constructor(@Assisted val intValue: Int, val message: String) {
      @AssistedFactory
      fun interface Factory {
        fun create(intValue: Int): ExampleClass
      }

      // Multiple factories are allowed
      @AssistedFactory
      fun interface Factory2 {
        fun create(intValue: Int): ExampleClass
      }
    }
  }

  @Test
  fun `assisted injection with custom assisted keys`() {
    val component = createComponent<AssistedInjectComponentWithCustomAssistedKeys>()
    val factory = component.factory
    val exampleClass = factory.create(2, 1)
    assertEquals(1, exampleClass.intValue1)
    assertEquals(2, exampleClass.intValue2)
  }

  @Component
  interface AssistedInjectComponentWithCustomAssistedKeys {
    val factory: ExampleClass.Factory

    class ExampleClass
    @AssistedInject
    constructor(@Assisted("1") val intValue1: Int, @Assisted("2") val intValue2: Int) {
      @AssistedFactory
      fun interface Factory {
        fun create(@Assisted("2") intValue2: Int, @Assisted("1") intValue1: Int): ExampleClass
      }
    }
  }

  @Test
  fun `assisted injection with generic factory supertype`() {
    val component = createComponent<AssistedInjectComponentWithGenericFactorySupertype>()
    val factory = component.factory
    val exampleClass = factory.create(2)
    assertEquals(2, exampleClass.intValue)
  }

  @Component
  interface AssistedInjectComponentWithGenericFactorySupertype {
    val factory: ExampleClass.Factory

    class ExampleClass @AssistedInject constructor(@Assisted val intValue: Int) {
      fun interface BaseFactory<T> {
        fun create(intValue: Int): T
      }

      @AssistedFactory
      fun interface Factory : BaseFactory<ExampleClass> {
        override fun create(intValue: Int): ExampleClass
      }
    }
  }

  @Test
  fun `assisted injection - diamond inheritance`() {
    val component = createComponent<AssistedInjectComponentDiamondInheritance>()
    val factory = component.factory
    val exampleClass = factory.create(2)
    assertEquals(2, exampleClass.intValue)
  }

  @Component
  interface AssistedInjectComponentDiamondInheritance {
    val factory: ExampleClass.Factory

    class ExampleClass @AssistedInject constructor(@Assisted val intValue: Int) {
      fun interface GrandParentBaseFactory<T> {
        fun create(intValue: Int): T
      }

      fun interface BaseFactory<T> : GrandParentBaseFactory<T> {
        override fun create(intValue: Int): T
      }

      fun interface BaseFactory2<T> : GrandParentBaseFactory<T> {
        override fun create(intValue: Int): T
      }

      @AssistedFactory
      fun interface Factory : BaseFactory<ExampleClass>, BaseFactory2<ExampleClass>
    }
  }

  @Test
  fun `assisted injection - factories can be accessed via component dependencies`() {
    val dependentComponent =
      createComponent<ComponentUsingDepFromDependentComponent.DependentComponent>()
    val component =
      createComponentFactory<ComponentUsingDepFromDependentComponent.Factory>()
        .create(dependentComponent)
    val factory = component.factory
    val exampleClass = factory.create(2)
    assertEquals(2, exampleClass.intValue)
    assertEquals("Hello, world!", exampleClass.message)
  }

  @Component
  interface ComponentUsingDepFromDependentComponent {
    val factory: ExampleClass.Factory

    @Component.Factory
    interface Factory {
      fun create(dependentComponent: DependentComponent): ComponentUsingDepFromDependentComponent
    }

    class ExampleClass
    @AssistedInject
    constructor(@Assisted val intValue: Int, val message: String) {
      @AssistedFactory
      fun interface Factory {
        fun create(intValue: Int): ExampleClass
      }
    }

    @Component
    interface DependentComponent {
      val message: String

      @Provides private fun provideMessage(): String = "Hello, world!"
    }
  }

  @Test
  fun `multibindings - simple int set with one value`() {
    val component = createComponent<MultibindingComponentWithSingleIntSet>()
    assertEquals(setOf(1), component.ints)

    // Each call yields a new set instance
    assertNotSame(component.ints, component.ints)

    // Ensure we return immutable types
    assertFailsWith<UnsupportedOperationException> { (component.ints as MutableSet<Int>).clear() }
  }

  @Component
  interface MultibindingComponentWithSingleIntSet {
    val ints: Set<Int>

    @Provides @IntoSet private fun provideInt1(): Int = 1
  }

  @Test
  fun `multibindings - simple empty int set`() {
    val component = createComponent<MultibindingComponentWithEmptySet>()
    assertTrue(component.ints.isEmpty())

    // Each call in this case is actually the same instance
    assertSame(emptySet(), component.ints)
  }

  @Component
  interface MultibindingComponentWithEmptySet {
    @Multibinds val ints: Set<Int>
  }

  @Test
  fun `multibindings - int set with multiple values`() {
    val component = createComponent<MultibindingComponentWithIntSet>()
    assertEquals(setOf(1, 2), component.ints)

    // Each call yields a new set instance
    assertNotSame(component.ints, component.ints)

    // Ensure we return immutable types
    assertFailsWith<UnsupportedOperationException> { (component.ints as MutableSet<Int>).clear() }
  }

  @Component
  interface MultibindingComponentWithIntSet {
    val ints: Set<Int>

    @Provides @IntoSet private fun provideInt1(): Int = 1

    @Provides @IntoSet private fun provideInt2(): Int = 2
  }

  @Test
  fun `multibindings - int set with elements into set`() {
    val component = createComponent<MultibindingComponentWithElementsIntoSet>()
    assertEquals(setOf(1, 2, 3), component.ints)

    // Each call yields a new set instance
    assertNotSame(component.ints, component.ints)

    // Ensure we return immutable types
    assertFailsWith<UnsupportedOperationException> { (component.ints as MutableSet<Int>).clear() }
  }

  @Component
  interface MultibindingComponentWithElementsIntoSet {
    val ints: Set<Int>

    @Provides @ElementsIntoSet private fun provideInts(): Set<Int> = setOf(1, 2, 3)
  }

  @Test
  fun `multibindings - int set with scoped elements into set`() {
    val component = createComponent<MultibindingComponentWithScopedElementsIntoSet>()
    assertEquals(setOf(0), component.ints)

    // Subsequent calls have the same output
    assertEquals(setOf(0), component.ints)

    // Ensure we return immutable types
    assertFailsWith<UnsupportedOperationException> { (component.ints as MutableSet<Int>).clear() }
  }

  @Singleton
  @Component
  abstract class MultibindingComponentWithScopedElementsIntoSet {
    private var count = 0

    abstract val ints: Set<Int>

    @Provides
    @ElementsIntoSet
    @Singleton
    private fun provideInts(): Set<Int> = buildSet { add(count++) }
  }

  @Test
  fun `multibindings - int set with mix of scoped elements into set and individual providers`() {
    val component =
      createComponent<MultibindingComponentWithMixOfScopedElementsIntoSetAndIndividualProviders>()
    assertEquals(setOf(2, 7, 10), component.ints)
    assertEquals(setOf(4, 9, 10), component.ints)

    // Ensure we return immutable types
    assertFailsWith<UnsupportedOperationException> { (component.ints as MutableSet<Int>).clear() }
  }

  @Singleton
  @Component
  abstract class MultibindingComponentWithMixOfScopedElementsIntoSetAndIndividualProviders {
    private var count = 10
    private var unscopedCount = 1

    abstract val ints: Set<Int>

    @Provides @IntoSet private fun provideInt1(): Int = 1 + unscopedCount++

    @Provides @IntoSet private fun provideInt5(): Int = 5 + unscopedCount++

    @Provides
    @ElementsIntoSet
    @Singleton
    private fun provideInts(): Set<Int> = buildSet { add(count++) }
  }

  @Test
  fun `multibindings - set with scoped dependencies`() {
    val component = createComponent<MultibindingComponentWithWithScopedSetDeps>()
    assertEquals(setOf(0), component.ints)
    assertEquals(setOf(0, 1), component.ints)
    assertEquals(setOf(0, 2), component.ints)
  }

  @Singleton
  @Component
  abstract class MultibindingComponentWithWithScopedSetDeps {
    private var scopedCount = 0
    private var unscopedCount = 0

    abstract val ints: Set<Int>

    @Provides @Singleton @IntoSet private fun provideScopedInt(): Int = scopedCount++

    @Provides @IntoSet private fun provideUnscopedInt(): Int = unscopedCount++
  }

  @Test
  fun `multibindings - simple int map with one value`() {
    val component = createComponent<MultibindingComponentWithSingleIntMap>()
    assertEquals(mapOf(1 to 1), component.ints)

    // Each call yields a new map instance
    assertNotSame(component.ints, component.ints)

    // Ensure we return immutable types
    assertFailsWith<UnsupportedOperationException> {
      (component.ints as MutableMap<Int, Int>).clear()
    }
  }

  @Component
  interface MultibindingComponentWithSingleIntMap {
    val ints: Map<Int, Int>

    @Provides @IntoMap @IntKey(1) private fun provideInt1(): Int = 1
  }

  @Test
  fun `multibindings - simple empty int map`() {
    val component = createComponent<MultibindingComponentWithEmptyMap>()
    assertTrue(component.ints.isEmpty())

    // Each call in this case is actually the same instance
    assertSame(emptyMap(), component.ints)
  }

  @Component
  interface MultibindingComponentWithEmptyMap {
    @Multibinds val ints: Map<Int, Int>
  }

  @Test
  fun `multibindings - int map with multiple values`() {
    val component = createComponent<MultibindingComponentWithIntMap>()
    assertEquals(mapOf(1 to 1, 2 to 2), component.ints)

    // Each call yields a new map instance
    assertNotSame(component.ints, component.ints)

    // Ensure we return immutable types
    assertFailsWith<UnsupportedOperationException> {
      (component.ints as MutableMap<Int, Int>).clear()
    }
  }

  @Component
  interface MultibindingComponentWithIntMap {
    val ints: Map<Int, Int>

    @Provides @IntoMap @IntKey(1) private fun provideInt1(): Int = 1

    @Provides @IntoMap @IntKey(2) private fun provideInt2(): Int = 2
  }

  @Test
  fun `multibindings - map with scoped dependencies`() {
    val component = createComponent<MultibindingComponentWithWithScopedMapDeps>()
    assertEquals(mapOf(1 to 0, 2 to 0), component.ints)
    assertEquals(mapOf(1 to 0, 2 to 1), component.ints)
    assertEquals(mapOf(1 to 0, 2 to 2), component.ints)
  }

  @Singleton
  @Component
  abstract class MultibindingComponentWithWithScopedMapDeps {
    private var scopedCount = 0
    private var unscopedCount = 0

    abstract val ints: Map<Int, Int>

    @Provides @Singleton @IntoMap @IntKey(1) private fun provideScopedInt(): Int = scopedCount++

    @Provides @IntoMap @IntKey(2) private fun provideUnscopedInt(): Int = unscopedCount++
  }

  @Test
  fun `multibindings - string map with multiple values`() {
    val component = createComponent<MultibindingComponentWithStringMap>()
    assertEquals(mapOf("1" to 1, "2" to 2), component.ints)

    // Each call yields a new map instance
    assertNotSame(component.ints, component.ints)

    // Ensure we return immutable types
    assertFailsWith<UnsupportedOperationException> {
      (component.ints as MutableMap<String, Int>).clear()
    }
  }

  @Component
  interface MultibindingComponentWithStringMap {
    val ints: Map<String, Int>

    @Provides @IntoMap @StringKey("1") private fun provideInt1(): Int = 1

    @Provides @IntoMap @StringKey("2") private fun provideInt2(): Int = 2
  }

  @Test
  fun `multibindings - kclass map with multiple values`() {
    val component = createComponent<MultibindingComponentWithKClassMap>()
    assertEquals<Map<KClass<*>, Int>>(mapOf(Int::class to 1, Float::class to 2), component.ints)

    // Each call yields a new map instance
    assertNotSame(component.ints, component.ints)

    // Ensure we return immutable types
    assertFailsWith<UnsupportedOperationException> {
      (component.ints as MutableMap<KClass<*>, Int>).clear()
    }
  }

  @Singleton
  @Component
  interface MultibindingComponentWithKClassMap {
    val ints: Map<KClass<*>, Int>

    @Provides @IntoMap @ClassKey(Int::class) private fun provideMapInt1() = 1

    @Provides @IntoMap @Singleton @ClassKey(Float::class) private fun provideMapInt2() = 2
  }

  @Test
  fun `multibindings - misc other map key types`() {
    val component = createComponent<MultibindingComponentWithMultipleOtherMapKeyTypes>()
    assertEquals(mapOf(Seasoning.SPICY to 1, Seasoning.REGULAR to 2), component.seasoningAmounts)
    assertEquals(mapOf(1L to 1, 2L to 2), component.longs)
    assertEquals(mapOf("1" to 1, "2" to 2), component.strings)
    assertEquals(
      mapOf(
        MultibindingComponentWithMultipleOtherMapKeyTypes.WrappedSeasoningKey(Seasoning.SPICY) to 1,
        MultibindingComponentWithMultipleOtherMapKeyTypes.WrappedSeasoningKey(Seasoning.REGULAR) to
          2,
      ),
      component.wrappedSeasoningAmounts,
    )
  }

  @Component
  interface MultibindingComponentWithMultipleOtherMapKeyTypes {
    val seasoningAmounts: Map<Seasoning, Int>

    @Provides @IntoMap @SeasoningKey(Seasoning.SPICY) private fun provideSpicySeasoning() = 1

    @Provides @IntoMap @SeasoningKey(Seasoning.REGULAR) private fun provideRegularSeasoning() = 2

    @MapKey annotation class SeasoningKey(val value: Seasoning)

    val longs: Map<Long, Int>

    @Provides @IntoMap @LongKey(1) private fun provideLongKey1() = 1

    @Provides @IntoMap @LongKey(2) private fun provideLongKey2() = 2

    val strings: Map<String, Int>

    @Provides @IntoMap @StringKey("1") private fun provideStringKey1() = 1

    @Provides @IntoMap @StringKey("2") private fun provideStringKey2() = 2

    val wrappedSeasoningAmounts: Map<WrappedSeasoningKey, Int>

    @Provides
    @IntoMap
    @WrappedSeasoningKey(Seasoning.SPICY)
    private fun provideWrappedSpicySeasoning() = 1

    @Provides
    @IntoMap
    @WrappedSeasoningKey(Seasoning.REGULAR)
    private fun provideWrappedRegularSeasoning() = 2

    @MapKey(unwrapValue = false) annotation class WrappedSeasoningKey(val value: Seasoning)
  }

  @Test
  fun `multibindings - map with different scoped provider values`() {
    val component = createComponent<MultibindingComponentWithWithScopedMapProviderDeps>()

    var unscopedCount = 0
    fun validate(body: () -> Map<Int, Provider<Int>>) {
      // Scoped int (key = 1) never increments no matter how many times we call the provider
      assertEquals(mapOf(1 to 0, 2 to unscopedCount++), body().mapValues { it.value() })
      assertEquals(mapOf(1 to 0, 2 to unscopedCount++), body().mapValues { it.value() })
      assertEquals(mapOf(1 to 0, 2 to unscopedCount++), body().mapValues { it.value() })
    }

    validate(component::ints)
    validate { component.providerInts() }
    validate { component.lazyInts.value }
  }

  @Singleton
  @Component
  abstract class MultibindingComponentWithWithScopedMapProviderDeps {
    private var scopedCount = 0
    private var unscopedCount = 0

    abstract val ints: Map<Int, Provider<Int>>
    abstract val providerInts: Provider<Map<Int, Provider<Int>>>
    abstract val lazyInts: Lazy<Map<Int, Provider<Int>>>

    @Provides @Singleton @IntoMap @IntKey(1) private fun provideScopedInt(): Int = scopedCount++

    @Provides @IntoMap @IntKey(2) private fun provideUnscopedInt(): Int = unscopedCount++
  }

  @Test
  fun `optional dependencies - provider - found dependency uses it`() {
    val component = createComponent<MessageProviderWithCharSequenceProvider>()
    assertEquals("Found", component.message)
  }

  @Component
  interface MessageProviderWithCharSequenceProvider : BaseMessageProviderWithDefault {
    @Provides private fun provideCharSequence(): CharSequence = "Found"
  }

  @Test
  fun `optional dependencies - provider - absent dependency uses default`() {
    val component = createComponent<MessageProviderWithoutCharSequenceProvider>()
    assertEquals("Not found", component.message)
  }

  @Component interface MessageProviderWithoutCharSequenceProvider : BaseMessageProviderWithDefault

  interface BaseMessageProviderWithDefault {
    val message: String

    @Provides
    private fun provideMessage(input: CharSequence = "Not found"): String = input.toString()
  }

  @Test
  fun `optional dependencies - provider - default values with back references work`() {
    val component = createComponent<OptionalDependenciesProviderWithBackReferencingDefault>()
    assertEquals("Not found: 3", component.message)
  }

  @Component
  interface OptionalDependenciesProviderWithBackReferencingDefault {
    val message: String

    @Provides private fun provideInt(): Int = 3

    @Provides
    private fun provideMessage(
      intValue: Int,
      input: CharSequence = "Not found: $intValue",
    ): String = input.toString()
  }

  @Test
  fun `optional dependencies - provider - default values with many back references`() {
    val component = createComponent<OptionalDependenciesProviderWithManyDefaultBackReferences>()
    assertEquals("7", component.message)
  }

  @Component
  interface OptionalDependenciesProviderWithManyDefaultBackReferences {
    val message: String

    @Provides private fun provideInt(): Int = 3

    @Provides
    private fun provideMessage(
      int: Int = 2,
      long: Long = 4,
      input: CharSequence = (int + long).toString(),
    ): String {
      return input.toString()
    }
  }

  // TODO this needs more work to support
  //  @Test
  //  fun `optional dependencies - provider - default values with complex functions with back
  // refs`() {
  //    val component = createComponent<OptionalDependenciesProviderWithFunctionBackReferences>()
  //    assertEquals("7", component.message)
  //  }
  //
  //  @Component
  //  interface OptionalDependenciesProviderWithFunctionBackReferences {
  //    val message: String
  //
  //    @Provides private fun provideInt(): Int = 3
  //
  //    @Provides
  //    private fun provideMessage(
  //      int: Int = 2,
  //      long: Long = 4,
  //      input: CharSequence = run {
  //        (int + long).toString()
  //      }
  //    ): String {
  //      return input.toString()
  //    }
  //  }

  @Test
  fun `optional dependencies - provider - default values from private references`() {
    val component = createComponent<OptionalDependenciesProviderWithPrivateReferences>()
    assertEquals("Default message!", component.message)
  }

  @Component
  interface OptionalDependenciesProviderWithPrivateReferences {
    val message: String

    @Provides
    private fun provideMessage(message: CharSequence = DEFAULT_MESSAGE): String = message.toString()

    private companion object {
      private const val DEFAULT_MESSAGE = "Default message!"
    }
  }

  @Test
  fun `optional dependencies - provider - default values from instance references`() {
    val component = createComponent<OptionalDependenciesProviderWithInstanceReferences>()
    assertEquals("Default message!", component.defaultMessage)
  }

  @Component
  interface OptionalDependenciesProviderWithInstanceReferences {
    val message: String

    val defaultMessage: String
      get() = DEFAULT_MESSAGE

    @Provides
    private fun provideMessage(message: CharSequence = defaultMessage): String = message.toString()

    private companion object {
      private const val DEFAULT_MESSAGE = "Default message!"
    }
  }

  @Test
  fun `optional dependencies - class - found dependency uses it`() {
    val component = createComponent<MessageClassWithCharSequenceProvider>()
    assertEquals("Found", component.message)
  }

  @Component
  interface MessageClassWithCharSequenceProvider : BaseMessageClassWithDefault {
    @Provides private fun provideMessage(): String = "Found"
  }

  @Test
  fun `optional dependencies - class - absent dependency uses default`() {
    val component = createComponent<MessageClassWithoutCharSequenceProvider>()
    assertEquals("Not found", component.message)
  }

  @Component interface MessageClassWithoutCharSequenceProvider : BaseMessageClassWithDefault

  interface BaseMessageClassWithDefault {
    val messageClass: MessageClass
    val message
      get() = messageClass.message

    @Inject class MessageClass(val message: String = "Not found")
  }

  @Test
  fun `optional dependencies - class - default values with back references work`() {
    val component = createComponent<OptionalDependenciesClassWithBackReferencingDefault>()
    assertEquals("Not found: 3", component.message)
  }

  @Component
  interface OptionalDependenciesClassWithBackReferencingDefault {
    val messageClass: MessageClass
    val message: String
      get() = messageClass.message

    @Provides private fun provideInt(): Int = 3

    @Inject class MessageClass(intValue: Int, val message: String = "Not found: $intValue")
  }

  @Test
  fun `optional dependencies - class - default values with many back references`() {
    val component = createComponent<OptionalDependenciesClassWithManyDefaultBackReferences>()
    assertEquals("7", component.message)
  }

  @Component
  interface OptionalDependenciesClassWithManyDefaultBackReferences {
    val messageClass: MessageClass
    val message: String
      get() = messageClass.message

    @Provides private fun provideInt(): Int = 3

    @Inject
    class MessageClass(int: Int = 2, long: Long = 4, val message: String = (int + long).toString())
  }

  @Test
  fun `optional dependencies - class - default values from private references`() {
    val component = createComponent<OptionalDependenciesClassWithPrivateReferences>()
    assertEquals("Default message!", component.message)
  }

  @Component
  interface OptionalDependenciesClassWithPrivateReferences {
    val messageClass: MessageClass
    val message
      get() = messageClass.message

    @Inject
    class MessageClass(val message: String = DEFAULT_MESSAGE) {
      private companion object {
        private const val DEFAULT_MESSAGE = "Default message!"
      }
    }
  }

  @Test
<<<<<<< HEAD
  fun `binds - properties`() {
    val component = createComponent<ComponentWithBindsProperties>()
    assertEquals(3, component.number)
  }

  @Component
  interface ComponentWithBindsProperties {
    val number: Number

    @Provides
    private val provideInt: Int
      get() = 3

    @Provides val Int.provideNumber: Number
  }

  @Test
  fun `binds - functions`() {
    val component = createComponent<ComponentWithBindsFunctions>()
    assertEquals(3, component.number)
  }

  @Component
  interface ComponentWithBindsFunctions {
    val number: Number

    @Provides private fun provideInt(): Int = 3

    @Provides fun Int.provideNumber(): Number
  }

  @Test
  fun `binds - mix of functions and property`() {
    val component = createComponent<BindsWithMixOfFunctionsAndProperties>()
    assertEquals(component.string, component.charSequence)
  }

  @Component
  interface BindsWithMixOfFunctionsAndProperties {
    val string: String
    val charSequence: CharSequence

    @get:Provides val String.binds: CharSequence

    @Provides private fun provideValue(): String = "Hello, world!"
=======
  fun `components can use multiple scopes`() {
    // This component supports multiple scopes and still respects their scoping requirementts
    val component = createComponent<ComponentWithMultipleScopes>()
    assertEquals(0, component.intValue)
    assertEquals(0, component.intValue)
    assertEquals(0L, component.longValue)
    assertEquals(0L, component.longValue)
  }

  @Singleton
  @SingleIn(AppScope::class)
  @Component
  abstract class ComponentWithMultipleScopes {
    private var intCounter = 0
    private var longCounter = 0L

    abstract val intValue: Int
    abstract val longValue: Long

    @Provides @Singleton private fun provideInt(): Int = intCounter++

    @Provides @SingleIn(AppScope::class) private fun provideLong(): Long = longCounter++
>>>>>>> fc474414
  }

  enum class Seasoning {
    SPICY,
    REGULAR,
  }

  @Inject
  @Singleton
  class Cache(
    val fileSystem: FileSystem,
    @Named("cache-dir-name") val cacheDirName: Provider<String>,
  ) {
    val cacheDir = cacheDirName().toPath()
  }

  @Inject @Singleton class HttpClient(val cache: Cache)

  @Inject @Singleton class ApiClient(val httpClient: Lazy<HttpClient>)

  @Inject class Repository(val apiClient: ApiClient)

  @Component
  interface StringComponent {

    val string: String

    @Component.Factory
    fun interface Factory {
      fun create(@BindsInstance string: String): StringComponent
    }
  }
}<|MERGE_RESOLUTION|>--- conflicted
+++ resolved
@@ -1052,53 +1052,6 @@
   }
 
   @Test
-<<<<<<< HEAD
-  fun `binds - properties`() {
-    val component = createComponent<ComponentWithBindsProperties>()
-    assertEquals(3, component.number)
-  }
-
-  @Component
-  interface ComponentWithBindsProperties {
-    val number: Number
-
-    @Provides
-    private val provideInt: Int
-      get() = 3
-
-    @Provides val Int.provideNumber: Number
-  }
-
-  @Test
-  fun `binds - functions`() {
-    val component = createComponent<ComponentWithBindsFunctions>()
-    assertEquals(3, component.number)
-  }
-
-  @Component
-  interface ComponentWithBindsFunctions {
-    val number: Number
-
-    @Provides private fun provideInt(): Int = 3
-
-    @Provides fun Int.provideNumber(): Number
-  }
-
-  @Test
-  fun `binds - mix of functions and property`() {
-    val component = createComponent<BindsWithMixOfFunctionsAndProperties>()
-    assertEquals(component.string, component.charSequence)
-  }
-
-  @Component
-  interface BindsWithMixOfFunctionsAndProperties {
-    val string: String
-    val charSequence: CharSequence
-
-    @get:Provides val String.binds: CharSequence
-
-    @Provides private fun provideValue(): String = "Hello, world!"
-=======
   fun `components can use multiple scopes`() {
     // This component supports multiple scopes and still respects their scoping requirementts
     val component = createComponent<ComponentWithMultipleScopes>()
@@ -1121,7 +1074,54 @@
     @Provides @Singleton private fun provideInt(): Int = intCounter++
 
     @Provides @SingleIn(AppScope::class) private fun provideLong(): Long = longCounter++
->>>>>>> fc474414
+  }
+
+  @Test
+  fun `binds - properties`() {
+    val component = createComponent<ComponentWithBindsProperties>()
+    assertEquals(3, component.number)
+  }
+
+  @Component
+  interface ComponentWithBindsProperties {
+    val number: Number
+
+    @Provides
+    private val provideInt: Int
+      get() = 3
+
+    @Provides val Int.provideNumber: Number
+  }
+
+  @Test
+  fun `binds - functions`() {
+    val component = createComponent<ComponentWithBindsFunctions>()
+    assertEquals(3, component.number)
+  }
+
+  @Component
+  interface ComponentWithBindsFunctions {
+    val number: Number
+
+    @Provides private fun provideInt(): Int = 3
+
+    @Provides fun Int.provideNumber(): Number
+  }
+
+  @Test
+  fun `binds - mix of functions and property`() {
+    val component = createComponent<BindsWithMixOfFunctionsAndProperties>()
+    assertEquals(component.string, component.charSequence)
+  }
+
+  @Component
+  interface BindsWithMixOfFunctionsAndProperties {
+    val string: String
+    val charSequence: CharSequence
+
+    @get:Provides val String.binds: CharSequence
+
+    @Provides private fun provideValue(): String = "Hello, world!"
   }
 
   enum class Seasoning {
